[tool.poetry]
name = "enn_ppo"
version = "0.1.0"
description = "PPO training loop compatible with EntityGym"
authors = ["Clemens Winter <clemenswinter1@gmail.com>"]

[tool.poetry.dependencies]
python = ">=3.7.1,<3.10"
numpy = "^1.21.4"
torch = "^1.10.0"
tensorboard = "^2.7.0"
msgpack = "^1.0.3"
msgpack-numpy = "^0.4.7"
tqdm = "^4.62.3"
torch-scatter = "^2.0.9"
<<<<<<< HEAD
ragged-buffer = "^0.2.0"
wandb = "^0.12.7"
=======
ragged-buffer = "^0.2.5"
>>>>>>> 4a41cc36

[tool.poetry.dev-dependencies]
enn_zoo = {path = "../enn_zoo", develop=true}
entity_gym = {path = "../entity_gym", develop = true}
rogue_net = {path = "../rogue_net", develop = true}

[build-system]
requires = ["poetry-core>=1.0.0"]
build-backend = "poetry.core.masonry.api"<|MERGE_RESOLUTION|>--- conflicted
+++ resolved
@@ -13,12 +13,8 @@
 msgpack-numpy = "^0.4.7"
 tqdm = "^4.62.3"
 torch-scatter = "^2.0.9"
-<<<<<<< HEAD
-ragged-buffer = "^0.2.0"
+ragged-buffer = "^0.2.5"
 wandb = "^0.12.7"
-=======
-ragged-buffer = "^0.2.5"
->>>>>>> 4a41cc36
 
 [tool.poetry.dev-dependencies]
 enn_zoo = {path = "../enn_zoo", develop=true}
