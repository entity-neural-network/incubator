[tool.poetry]
name = "enn_zoo"
version = "0.1.0"
description = "A collections of environments which can be used with entity-neural-networks"
authors = ["Clemens Winter <clemenswinter1@gmail.com>"]

[tool.poetry.dependencies]
<<<<<<< HEAD
griddly = {version = "^1.2.17"}
=======
python = ">=3.7.1,<3.10"
griddly = {version = "^1.2.16", optional=true}

[tool.poetry.extras]
griddly = ["griddly"]
>>>>>>> 97ce558f

[build-system]
requires = ["poetry-core>=1.0.0"]
build-backend = "poetry.core.masonry.api"<|MERGE_RESOLUTION|>--- conflicted
+++ resolved
@@ -5,15 +5,8 @@
 authors = ["Clemens Winter <clemenswinter1@gmail.com>"]
 
 [tool.poetry.dependencies]
-<<<<<<< HEAD
+python = ">=3.7.1,<3.10"
 griddly = {version = "^1.2.17"}
-=======
-python = ">=3.7.1,<3.10"
-griddly = {version = "^1.2.16", optional=true}
-
-[tool.poetry.extras]
-griddly = ["griddly"]
->>>>>>> 97ce558f
 
 [build-system]
 requires = ["poetry-core>=1.0.0"]
