--- conflicted
+++ resolved
@@ -12,11 +12,8 @@
 types-requests = "^2.27.7"
 hyperstate = "^0.2.8"
 enn_ppo = {path = "../enn_ppo", develop = true}
-<<<<<<< HEAD
 vizdoom = "^1.1.11"
-=======
 web-pdb = "^1.5.7"
->>>>>>> 35c920b3
 
 [build-system]
 requires = ["poetry-core>=1.0.0"]
