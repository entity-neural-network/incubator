import functools
import os
from typing import Any, Callable, Dict, Optional, Type

from griddly import gd

from enn_zoo.griddly_env.level_generators.clusters_generator import (
    ClustersLevelGenerator,
)
<<<<<<< HEAD
from enn_zoo.griddly_env.level_generators.level_generator import LevelGenerator
from enn_zoo.griddly_env.wrapper import GriddlyEnv
from entity_gym.env import (
    ActionSpace,
    CategoricalActionSpace,
    Entity,
    Observation,
    ObsSpace,
)
=======
from enn_zoo.griddly_env.level_generators.crafter_generator import CrafterLevelGenerator
from enn_zoo.griddly_env.wrappers.grafter_env import grafter_env
from enn_zoo.griddly_env.wrappers.griddly_env import GriddlyEnv
>>>>>>> 14f354c4

init_path = os.path.dirname(os.path.realpath(__file__))


def create_env(
    env_wrapper: Optional[Callable[[Dict[str, Any]], Type[GriddlyEnv]]] = None,
    **kwargs: Any
) -> Type[GriddlyEnv]:
    def partialclass() -> Type[GriddlyEnv]:
        """
        Make the __init__ partial so we can override the kwargs we are putting here with custom ones later
        """

        default_args: Dict[str, Any] = {}

        default_args["player_observer_type"] = gd.ObserverType.ENTITY
        default_args["global_observer_type"] = gd.ObserverType.SPRITE_2D

        default_args.update(kwargs)

        if env_wrapper is not None:
            return env_wrapper(**default_args)  # type: ignore
        else:

            class InstantiatedGriddlyEnv(GriddlyEnv):
                __init__ = functools.partialmethod(GriddlyEnv.__init__, **default_args)  # type: ignore

            return InstantiatedGriddlyEnv  # type: ignore

    return partialclass()


GRIDDLY_ENVS: Dict[str, Dict[str, Any]] = {
    "GDY-Clusters-Multi-Generated-Small": {
        "yaml_file": os.path.join(init_path, "env_descriptions/clusters_entities.yaml"),
        "level_generator": ClustersLevelGenerator(
            {
                "width": 10,
                "height": 10,
                "p_red": 1.0,
                "p_green": 1.0,
                "p_blue": 1.0,
                "m_red": 5,
                "m_blue": 5,
                "m_green": 5,
                "m_spike": 5,
                "walls": False,
                "avatar": False,
            }
        ),
    },
    "GDY-Clusters-Multi-Generated-Medium": {
        "yaml_file": os.path.join(init_path, "env_descriptions/clusters_entities.yaml"),
        "level_generator": ClustersLevelGenerator(
            {
                "width": 20,
                "height": 20,
                "p_red": 1.0,
                "p_green": 1.0,
                "p_blue": 1.0,
                "m_red": 10,
                "m_blue": 10,
                "m_green": 10,
                "m_spike": 10,
                "walls": False,
                "avatar": False,
            }
        ),
    },
    "GDY-Clusters-Multi-Generated-Large": {
        "yaml_file": os.path.join(init_path, "env_descriptions/clusters_entities.yaml"),
        "level_generator": ClustersLevelGenerator(
            {
                "width": 50,
                "height": 50,
                "p_red": 1.0,
                "p_green": 1.0,
                "p_blue": 1.0,
                "m_red": 20,
                "m_blue": 20,
                "m_green": 20,
                "m_spike": 20,
                "walls": False,
                "avatar": False,
            }
        ),
    },
    "GDY-Clusters-Multi-All": {
        "yaml_file": os.path.join(init_path, "env_descriptions/clusters_entities.yaml"),
        "random_levels": True,
    },
    "GDY-Clusters-Multi-0": {
        "yaml_file": os.path.join(init_path, "env_descriptions/clusters_entities.yaml"),
        "level": 0,
    },
    "GDY-Clusters-Multi-1": {
        "yaml_file": os.path.join(init_path, "env_descriptions/clusters_entities.yaml"),
        "level": 1,
    },
    "GDY-Clusters-Multi-2": {
        "yaml_file": os.path.join(init_path, "env_descriptions/clusters_entities.yaml"),
        "level": 2,
    },
    "GDY-Clusters-Multi-3": {
        "yaml_file": os.path.join(init_path, "env_descriptions/clusters_entities.yaml"),
        "level": 3,
    },
    "GDY-Clusters-Multi-4": {
        "yaml_file": os.path.join(init_path, "env_descriptions/clusters_entities.yaml"),
        "level": 4,
    },
    "GDY-Clusters-Generated-Small": {
        "yaml_file": os.path.join(init_path, "env_descriptions/clusters.yaml"),
        "level_generator": ClustersLevelGenerator(
            {
                "width": 10,
                "height": 10,
                "p_red": 1.0,
                "p_green": 1.0,
                "p_blue": 1.0,
                "m_red": 5,
                "m_blue": 5,
                "m_green": 5,
                "m_spike": 5,
                "walls": False,
                "avatar": True,
            }
        ),
    },
    "GDY-Clusters-Generated-Medium": {
        "yaml_file": os.path.join(init_path, "env_descriptions/clusters.yaml"),
        "level_generator": ClustersLevelGenerator(
            {
                "width": 20,
                "height": 20,
                "p_red": 1.0,
                "p_green": 1.0,
                "p_blue": 1.0,
                "m_red": 10,
                "m_blue": 10,
                "m_green": 10,
                "m_spike": 10,
                "walls": False,
                "avatar": True,
            }
        ),
    },
    "GDY-Clusters-Generated-Large": {
        "yaml_file": os.path.join(init_path, "env_descriptions/clusters.yaml"),
        "level_generator": ClustersLevelGenerator(
            {
                "width": 50,
                "height": 50,
                "p_red": 1.0,
                "p_green": 1.0,
                "p_blue": 1.0,
                "m_red": 20,
                "m_blue": 20,
                "m_green": 20,
                "m_spike": 20,
                "walls": False,
                "avatar": True,
            }
        ),
    },
    "GDY-Clusters-All": {
        "yaml_file": os.path.join(init_path, "env_descriptions/clusters.yaml"),
        "random_levels": True,
    },
    "GDY-Clusters-0": {
        "yaml_file": os.path.join(init_path, "env_descriptions/clusters.yaml"),
        "level": 0,
    },
    "GDY-Clusters-1": {
        "yaml_file": os.path.join(init_path, "env_descriptions/clusters.yaml"),
        "level": 1,
    },
    "GDY-Clusters-2": {
        "yaml_file": os.path.join(init_path, "env_descriptions/clusters.yaml"),
        "level": 2,
    },
    "GDY-Clusters-3": {
        "yaml_file": os.path.join(init_path, "env_descriptions/clusters.yaml"),
        "level": 3,
    },
    "GDY-Clusters-4": {
        "yaml_file": os.path.join(init_path, "env_descriptions/clusters.yaml"),
        "level": 4,
    },
    ############ Grafter Envs ############
    "GDY-Grafter-Single-30": {
        "env_wrapper": grafter_env,
        "yaml_file": os.path.join(
            init_path, "env_descriptions/grafter/grafter_single.yaml"
        ),
        "level_generator": CrafterLevelGenerator(100, 30, 30, 1),
        "image_path": os.path.join(init_path, "images/grafter"),
    },
    "GDY-Grafter-Single-50": {
        "env_wrapper": grafter_env,
        "yaml_file": os.path.join(
            init_path, "env_descriptions/grafter/grafter_single.yaml"
        ),
        "level_generator": CrafterLevelGenerator(100, 50, 50, 1),
        "image_path": os.path.join(init_path, "images/grafter"),
    },
    "GDY-Grafter-Single-100": {
        "yaml_file": os.path.join(
            init_path, "env_descriptions/grafter/grafter_single.yaml"
        ),
        "level_generator": CrafterLevelGenerator(100, 100, 100, 1),
        "image_path": os.path.join(init_path, "images/grafter"),
    },
    "GDY-Grafter-4Player-30": {
        "env_wrapper": grafter_env,
        "yaml_file": os.path.join(
            init_path, "env_descriptions/grafter/grafter_multi_4.yaml"
        ),
        "level_generator": CrafterLevelGenerator(100, 30, 30, 4),
        "image_path": os.path.join(init_path, "images/grafter"),
    },
    "GDY-Grafter-4Player-50": {
        "yaml_file": os.path.join(
            init_path, "env_descriptions/grafter/rafter_multi_4.yaml"
        ),
        "level_generator": CrafterLevelGenerator(100, 50, 50, 4),
        "image_path": os.path.join(init_path, "images/grafter"),
    },
    "GDY-Grafter-4Player-100": {
        "env_wrapper": grafter_env,
        "yaml_file": os.path.join(
            init_path, "env_descriptions/grafter/grafter_multi_4.yaml"
        ),
        "level_generator": CrafterLevelGenerator(100, 100, 100, 4),
        "image_path": os.path.join(init_path, "images/grafter"),
    },
    "GDY-Grafter-8Player-50": {
        "env_wrapper": grafter_env,
        "yaml_file": os.path.join(
            init_path, "env_descriptions/grafter/grafter_multi_8.yaml"
        ),
        "level_generator": CrafterLevelGenerator(100, 30, 30, 8),
        "image_path": os.path.join(init_path, "images/grafter"),
    },
    "GDY-Grafter-8Player-100": {
        "env_wrapper": grafter_env,
        "yaml_file": os.path.join(
            init_path, "env_descriptions/grafter/grafter_multi_8.yaml"
        ),
        "level_generator": CrafterLevelGenerator(100, 100, 100, 8),
        "image_path": os.path.join(init_path, "images/grafter"),
    },
    "GDY-Grafter-8Player-200": {
        "env_wrapper": grafter_env,
        "yaml_file": os.path.join(
            init_path, "env_descriptions/grafter/grafter_multi_8.yaml"
        ),
        "level_generator": CrafterLevelGenerator(100, 200, 200, 8),
        "image_path": os.path.join(init_path, "images/grafter"),
    },
}<|MERGE_RESOLUTION|>--- conflicted
+++ resolved
@@ -7,21 +7,10 @@
 from enn_zoo.griddly_env.level_generators.clusters_generator import (
     ClustersLevelGenerator,
 )
-<<<<<<< HEAD
-from enn_zoo.griddly_env.level_generators.level_generator import LevelGenerator
 from enn_zoo.griddly_env.wrapper import GriddlyEnv
-from entity_gym.env import (
-    ActionSpace,
-    CategoricalActionSpace,
-    Entity,
-    Observation,
-    ObsSpace,
-)
-=======
 from enn_zoo.griddly_env.level_generators.crafter_generator import CrafterLevelGenerator
 from enn_zoo.griddly_env.wrappers.grafter_env import grafter_env
 from enn_zoo.griddly_env.wrappers.griddly_env import GriddlyEnv
->>>>>>> 14f354c4
 
 init_path = os.path.dirname(os.path.realpath(__file__))
 
