--- conflicted
+++ resolved
@@ -45,9 +45,6 @@
 
     @abstractmethod
     def _to_griddly_action(self, action: Mapping[str, Action]) -> np.ndarray:
-<<<<<<< HEAD
-        pass
-=======
 
         if len(self._env.action_space_parts) > 2:
             entity_actions = []
@@ -76,7 +73,6 @@
                 action_id = a.indices[0]
 
             return np.array([action_type, action_id])
->>>>>>> ece2f2ba
 
     def _make_observation(
             self, obs: Dict[str, Any], reward: int = 0, done: bool = False
