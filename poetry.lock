[[package]]
name = "absl-py"
version = "1.0.0"
description = "Abseil Python Common Libraries, see https://github.com/abseil/abseil-py."
category = "main"
optional = false
python-versions = ">=3.6"

[package.dependencies]
six = "*"

[[package]]
name = "alembic"
version = "1.7.7"
description = "A database migration tool for SQLAlchemy."
category = "main"
optional = false
python-versions = ">=3.6"

[package.dependencies]
importlib-metadata = {version = "*", markers = "python_version < \"3.9\""}
importlib-resources = {version = "*", markers = "python_version < \"3.9\""}
Mako = "*"
SQLAlchemy = ">=1.3.0"

[package.extras]
tz = ["python-dateutil"]

[[package]]
name = "appnope"
version = "0.1.3"
description = "Disable App Nap on macOS >= 10.9"
category = "dev"
optional = false
python-versions = "*"

[[package]]
name = "asttokens"
version = "2.0.5"
description = "Annotate AST trees with source code positions"
category = "dev"
optional = false
python-versions = "*"

[package.dependencies]
six = "*"

[package.extras]
test = ["astroid", "pytest"]

[[package]]
name = "asyncore-wsgi"
version = "0.0.10"
description = "Asynchronous WSGI and WebSocket server based on asyncore module"
category = "main"
optional = false
python-versions = "*"

[[package]]
name = "atomicwrites"
version = "1.4.0"
description = "Atomic file writes."
category = "dev"
optional = false
python-versions = ">=2.7, !=3.0.*, !=3.1.*, !=3.2.*, !=3.3.*"

[[package]]
name = "attrs"
version = "21.4.0"
description = "Classes Without Boilerplate"
category = "main"
optional = false
python-versions = ">=2.7, !=3.0.*, !=3.1.*, !=3.2.*, !=3.3.*, !=3.4.*"

[package.extras]
dev = ["coverage[toml] (>=5.0.2)", "hypothesis", "pympler", "pytest (>=4.3.0)", "six", "mypy", "pytest-mypy-plugins", "zope.interface", "furo", "sphinx", "sphinx-notfound-page", "pre-commit", "cloudpickle"]
docs = ["furo", "sphinx", "zope.interface", "sphinx-notfound-page"]
tests = ["coverage[toml] (>=5.0.2)", "hypothesis", "pympler", "pytest (>=4.3.0)", "six", "mypy", "pytest-mypy-plugins", "zope.interface", "cloudpickle"]
tests_no_zope = ["coverage[toml] (>=5.0.2)", "hypothesis", "pympler", "pytest (>=4.3.0)", "six", "mypy", "pytest-mypy-plugins", "cloudpickle"]

[[package]]
name = "autopage"
version = "0.5.0"
description = "A library to provide automatic paging for console output"
category = "main"
optional = false
python-versions = ">=3.6"

[[package]]
name = "backcall"
version = "0.2.0"
description = "Specifications for callback functions passed in to an API"
category = "dev"
optional = false
python-versions = "*"

[[package]]
name = "black"
version = "22.3.0"
description = "The uncompromising code formatter."
category = "dev"
optional = false
python-versions = ">=3.6.2"

[package.dependencies]
click = ">=8.0.0"
mypy-extensions = ">=0.4.3"
pathspec = ">=0.9.0"
platformdirs = ">=2"
tomli = {version = ">=1.1.0", markers = "python_version < \"3.11\""}
typing-extensions = {version = ">=3.10.0.0", markers = "python_version < \"3.10\""}

[package.extras]
colorama = ["colorama (>=0.4.3)"]
d = ["aiohttp (>=3.7.4)"]
jupyter = ["ipython (>=7.8.0)", "tokenize-rt (>=3.2.0)"]
uvloop = ["uvloop (>=0.15.2)"]

[[package]]
name = "bottle"
version = "0.12.19"
description = "Fast and simple WSGI-framework for small web-applications."
category = "main"
optional = false
python-versions = "*"

[[package]]
name = "cachetools"
version = "5.0.0"
description = "Extensible memoizing collections and decorators"
category = "main"
optional = false
python-versions = "~=3.7"

[[package]]
name = "certifi"
version = "2021.10.8"
description = "Python package for providing Mozilla's CA Bundle."
category = "main"
optional = false
python-versions = "*"

[[package]]
name = "cffi"
version = "1.15.0"
description = "Foreign Function Interface for Python calling C code."
category = "main"
optional = false
python-versions = "*"

[package.dependencies]
pycparser = "*"

[[package]]
name = "cfgv"
version = "3.3.1"
description = "Validate configuration and produce human readable error messages."
category = "dev"
optional = false
python-versions = ">=3.6.1"

[[package]]
name = "charset-normalizer"
version = "2.0.12"
description = "The Real First Universal Charset Detector. Open, modern and actively maintained alternative to Chardet."
category = "main"
optional = false
python-versions = ">=3.5.0"

[package.extras]
unicode_backport = ["unicodedata2"]

[[package]]
name = "click"
version = "8.1.3"
description = "Composable command line interface toolkit"
category = "main"
optional = false
python-versions = ">=3.7"

[package.dependencies]
colorama = {version = "*", markers = "platform_system == \"Windows\""}

[[package]]
name = "cliff"
version = "3.10.1"
description = "Command Line Interface Formulation Framework"
category = "main"
optional = false
python-versions = ">=3.6"

[package.dependencies]
autopage = ">=0.4.0"
cmd2 = ">=1.0.0"
pbr = ">=2.0.0,<2.1.0 || >2.1.0"
PrettyTable = ">=0.7.2"
pyparsing = ">=2.1.0"
PyYAML = ">=3.12"
stevedore = ">=2.0.1"

[[package]]
name = "cloudpickle"
version = "2.0.0"
description = "Extended pickling support for Python objects"
category = "main"
optional = false
python-versions = ">=3.6"

[[package]]
name = "cmaes"
version = "0.8.2"
description = "Lightweight Covariance Matrix Adaptation Evolution Strategy (CMA-ES) implementation for Python 3."
category = "main"
optional = false
python-versions = ">=3.6"

[package.dependencies]
numpy = "*"

[[package]]
name = "cmd2"
version = "2.4.1"
description = "cmd2 - quickly build feature-rich and user-friendly interactive command line applications in Python"
category = "main"
optional = false
python-versions = ">=3.6"

[package.dependencies]
attrs = ">=16.3.0"
pyperclip = ">=1.6"
pyreadline3 = {version = "*", markers = "sys_platform == \"win32\""}
wcwidth = ">=0.1.7"

[package.extras]
dev = ["codecov", "doc8", "flake8", "invoke", "mypy (==0.902)", "nox", "pytest (>=4.6)", "pytest-cov", "pytest-mock", "sphinx", "sphinx-rtd-theme", "sphinx-autobuild", "twine (>=1.11)"]
test = ["codecov", "coverage", "pytest (>=4.6)", "pytest-cov", "pytest-mock", "gnureadline"]
validate = ["flake8", "mypy (==0.902)", "types-pkg-resources"]

[[package]]
name = "colorama"
version = "0.4.4"
description = "Cross-platform colored terminal text."
category = "main"
optional = false
python-versions = ">=2.7, !=3.0.*, !=3.1.*, !=3.2.*, !=3.3.*, !=3.4.*"

[[package]]
name = "colorlog"
version = "6.6.0"
description = "Add colours to the output of Python's logging module."
category = "main"
optional = false
python-versions = ">=3.6"

[package.dependencies]
colorama = {version = "*", markers = "sys_platform == \"win32\""}

[package.extras]
development = ["black", "flake8", "mypy", "pytest", "types-colorama"]

[[package]]
name = "decorator"
version = "4.4.2"
description = "Decorators for Humans"
category = "main"
optional = false
python-versions = ">=2.6, !=3.0.*, !=3.1.*"

[[package]]
name = "dill"
version = "0.3.4"
description = "serialize all of python"
category = "main"
optional = false
python-versions = ">=2.7, !=3.0.*"

[package.extras]
graph = ["objgraph (>=1.7.2)"]

[[package]]
name = "distlib"
version = "0.3.4"
description = "Distribution utilities"
category = "dev"
optional = false
python-versions = "*"

[[package]]
name = "docker-pycreds"
version = "0.4.0"
description = "Python bindings for the docker credentials store API"
category = "main"
optional = false
python-versions = "*"

[package.dependencies]
six = ">=1.4.0"

[[package]]
name = "docstring-parser"
version = "0.13"
description = "\"Parse Python docstrings in reST, Google and Numpydoc format\""
category = "main"
optional = false
python-versions = ">=3.6"

[package.extras]
test = ["pytest", "black"]

[[package]]
name = "enn-ppo"
version = "0.1.0"
description = "PPO training loop compatible with EntityGym"
category = "main"
optional = false
python-versions = ">=3.8,<3.10"
develop = true

[package.dependencies]
click = "^8.0.4"
entity_gym = {path = "../entity_gym", develop = true}
hyperstate = "^0.3.9"
moviepy = "^1.0.3"
msgpack = "^1.0.3"
msgpack-numpy = "^0.4.7"
numpy = "^1.21.4"
optuna = "^2.10.0"
ragged-buffer = "^0.3.9"
rogue_net = {path = "../rogue_net", develop = true}
tensorboard = "^2.7.0"
tqdm = "^4.62.3"
wandb = "^0.12.7"

[package.source]
type = "directory"
url = "enn_ppo"

[[package]]
name = "enn-zoo"
version = "0.1.0"
description = "A collections of environments which can be used with entity-neural-networks"
category = "main"
optional = false
python-versions = ">=3.8.0,<3.10"
develop = true

[package.dependencies]
enn_ppo = {path = "../enn_ppo", develop = true}
<<<<<<< HEAD
griddly = "1.3.5"
hyperstate = "^0.3.8"
numba = "^0.55.1"
opensimplex = "^0.4.2"
=======
griddly = "1.3.0"
hyperstate = "^0.3.9"
>>>>>>> ece2f2ba
orjson = "^3.6.5"
procgen = "^0.10.7"
requests = "^2.27.1"
types-requests = "^2.27.7"
web-pdb = "^1.5.7"

[package.extras]
vizdoom = ["vizdoom (>=1.1.11,<2.0.0)"]

[package.source]
type = "directory"
url = "enn_zoo"

[[package]]
name = "entity-gym"
version = "0.1.0"
description = "Entity Gym"
category = "main"
optional = false
python-versions = ">=3.8,<3.10"
develop = true

[package.dependencies]
click = "^8.1.3"
cloudpickle = "^2.0.0"
msgpack = "^1.0.3"
msgpack-numpy = "^0.4.7"
ragged-buffer = "^0.3.9"
tqdm = "^4.63.1"

[package.source]
type = "directory"
url = "entity_gym"

[[package]]
name = "executing"
version = "0.8.3"
description = "Get the currently executing AST node of a frame, and other information"
category = "dev"
optional = false
python-versions = "*"

[[package]]
name = "filelock"
version = "3.6.0"
description = "A platform independent file lock."
category = "main"
optional = false
python-versions = ">=3.7"

[package.extras]
docs = ["furo (>=2021.8.17b43)", "sphinx (>=4.1)", "sphinx-autodoc-typehints (>=1.12)"]
testing = ["covdefaults (>=1.2.0)", "coverage (>=4)", "pytest (>=4)", "pytest-cov", "pytest-timeout (>=1.4.2)"]

[[package]]
name = "gitdb"
version = "4.0.9"
description = "Git Object Database"
category = "main"
optional = false
python-versions = ">=3.6"

[package.dependencies]
smmap = ">=3.0.1,<6"

[[package]]
name = "gitpython"
version = "3.1.27"
description = "GitPython is a python library used to interact with Git repositories"
category = "main"
optional = false
python-versions = ">=3.7"

[package.dependencies]
gitdb = ">=4.0.1,<5"

[[package]]
name = "glcontext"
version = "2.3.6"
description = "Portable OpenGL Context"
category = "main"
optional = false
python-versions = "*"

[[package]]
name = "glfw"
version = "1.12.0"
description = "A ctypes-based wrapper for GLFW3."
category = "main"
optional = false
python-versions = "*"

[[package]]
name = "google-auth"
version = "2.6.6"
description = "Google Authentication Library"
category = "main"
optional = false
python-versions = ">=2.7,!=3.0.*,!=3.1.*,!=3.2.*,!=3.3.*,!=3.4.*,!=3.5.*"

[package.dependencies]
cachetools = ">=2.0.0,<6.0"
pyasn1-modules = ">=0.2.1"
rsa = {version = ">=3.1.4,<5", markers = "python_version >= \"3.6\""}
six = ">=1.9.0"

[package.extras]
aiohttp = ["requests (>=2.20.0,<3.0.0dev)", "aiohttp (>=3.6.2,<4.0.0dev)"]
pyopenssl = ["pyopenssl (>=20.0.0)"]
reauth = ["pyu2f (>=0.1.5)"]

[[package]]
name = "google-auth-oauthlib"
version = "0.4.6"
description = "Google Authentication Library"
category = "main"
optional = false
python-versions = ">=3.6"

[package.dependencies]
google-auth = ">=1.0.0"
requests-oauthlib = ">=0.7.0"

[package.extras]
tool = ["click (>=6.0.0)"]

[[package]]
name = "greenlet"
version = "1.1.2"
description = "Lightweight in-process concurrent programming"
category = "main"
optional = false
python-versions = ">=2.7,!=3.0.*,!=3.1.*,!=3.2.*,!=3.3.*,!=3.4.*"

[package.extras]
docs = ["sphinx"]

[[package]]
name = "griddly"
version = "1.3.5"
description = "Griddly Python Libraries"
category = "main"
optional = false
python-versions = "*"

[package.dependencies]
gym = ">=0.17.3"
imageio = ">=2.9.0"
numpy = ">=1.20.3"
pyyaml = ">=5.3.1"

[[package]]
name = "grpcio"
version = "1.46.0"
description = "HTTP/2-based RPC framework"
category = "main"
optional = false
python-versions = ">=3.6"

[package.dependencies]
six = ">=1.5.2"

[package.extras]
protobuf = ["grpcio-tools (>=1.46.0)"]

[[package]]
name = "gym"
version = "0.21.0"
description = "Gym: A universal API for reinforcement learning environments."
category = "main"
optional = false
python-versions = ">=3.6"

[package.dependencies]
cloudpickle = ">=1.2.0"
numpy = ">=1.18.0"

[package.extras]
accept-rom-license = ["autorom[accept-rom-license] (>=0.4.2,<0.5.0)"]
all = ["mujoco_py (>=1.50,<2.0)", "lz4 (>=3.1.0)", "opencv-python (>=3)", "ale-py (>=0.7.1,<0.8.0)", "pyglet (>=1.4.0)", "scipy (>=1.4.1)", "box2d-py (==2.3.5)", "pyglet (>=1.4.0)", "ale-py (>=0.7.1,<0.8.0)", "lz4 (>=3.1.0)", "opencv-python (>=3)", "pyglet (>=1.4.0)", "box2d-py (==2.3.5)", "pyglet (>=1.4.0)", "scipy (>=1.4.1)", "mujoco_py (>=1.50,<2.0)"]
atari = ["ale-py (>=0.7.1,<0.8.0)"]
box2d = ["box2d-py (==2.3.5)", "pyglet (>=1.4.0)"]
classic_control = ["pyglet (>=1.4.0)"]
mujoco = ["mujoco_py (>=1.50,<2.0)"]
nomujoco = ["lz4 (>=3.1.0)", "opencv-python (>=3)", "ale-py (>=0.7.1,<0.8.0)", "pyglet (>=1.4.0)", "scipy (>=1.4.1)", "box2d-py (==2.3.5)", "pyglet (>=1.4.0)"]
other = ["lz4 (>=3.1.0)", "opencv-python (>=3)"]
robotics = ["mujoco_py (>=1.50,<2.0)"]
toy_text = ["scipy (>=1.4.1)"]

[[package]]
name = "gym-microrts"
version = "0.6.0"
description = ""
category = "main"
optional = false
python-versions = ">=3.7.1,<3.10"

[package.dependencies]
gym = ">=0.21.0,<0.22.0"
JPype1 = ">=1.3.0,<2.0.0"
peewee = ">=3.14.8,<4.0.0"

[package.extras]
spyder = ["spyder (>=5.1.5,<6.0.0)"]
cleanrl = ["cleanrl[cloud] (==0.5.0.dev6)"]

[[package]]
name = "gym3"
version = "0.3.3"
description = "Vectorized Reinforcement Learning Environment Interface"
category = "main"
optional = false
python-versions = ">=3.6.0"

[package.dependencies]
cffi = ">=1.13.0,<2.0.0"
glfw = ">=1.8.6,<2.0.0"
imageio = ">=2.6.0,<3.0.0"
imageio-ffmpeg = ">=0.3.0,<0.4.0"
moderngl = ">=5.5.4,<6.0.0"
numpy = ">=1.11.0,<2.0.0"

[package.extras]
test = ["pytest (==5.2.1)", "pytest-benchmark (==3.2.2)", "gym-retro (==0.8.0)", "gym (==0.17.2)", "tensorflow (==1.15.0)", "mpi4py (==3.0.3)"]

[[package]]
name = "hyperstate"
version = "0.3.9"
description = "Library for managing hyperparameters and mutable state of machine learning training systems."
category = "main"
optional = false
python-versions = ">=3.8,<4.0"

[package.dependencies]
click = ">=8.0.3,<9.0.0"
dill = ">=0.3.4,<0.4.0"
docstring-parser = ">=0.13,<0.14"
msgpack = ">=1.0.3,<2.0.0"
msgpack-numpy = ">=0.4.7,<0.5.0"
python-ron = ">=0.2.1,<0.3.0"

[[package]]
name = "identify"
version = "2.5.0"
description = "File identification library for Python"
category = "dev"
optional = false
python-versions = ">=3.7"

[package.extras]
license = ["ukkonen"]

[[package]]
name = "idna"
version = "3.3"
description = "Internationalized Domain Names in Applications (IDNA)"
category = "main"
optional = false
python-versions = ">=3.5"

[[package]]
name = "imageio"
<<<<<<< HEAD
version = "2.18.0"
=======
version = "2.19.0"
>>>>>>> ece2f2ba
description = "Library for reading and writing a wide range of image, video, scientific, and volumetric data formats."
category = "main"
optional = false
python-versions = ">=3.7"

[package.dependencies]
numpy = "*"
pillow = ">=8.3.2"

[package.extras]
<<<<<<< HEAD
all-plugins = ["astropy", "av", "imageio-ffmpeg", "psutil", "tifffile"]
=======
all-plugins = ["astropy", "av", "imageio-ffmpeg", "opencv-python", "psutil", "tifffile"]
>>>>>>> ece2f2ba
all-plugins-pypy = ["av", "imageio-ffmpeg", "psutil", "tifffile"]
build = ["wheel"]
dev = ["invoke", "pytest", "pytest-cov", "fsspec", "black", "flake8"]
docs = ["sphinx", "numpydoc", "pydata-sphinx-theme"]
ffmpeg = ["imageio-ffmpeg", "psutil"]
fits = ["astropy"]
<<<<<<< HEAD
full = ["astropy", "av", "black", "flake8", "fsspec", "gdal", "imageio-ffmpeg", "invoke", "itk", "numpydoc", "psutil", "pydata-sphinx-theme", "pytest", "pytest-cov", "sphinx", "tifffile", "wheel"]
gdal = ["gdal"]
itk = ["itk"]
linting = ["black", "flake8"]
=======
full = ["astropy", "av", "black", "flake8", "fsspec", "gdal", "imageio-ffmpeg", "invoke", "itk", "numpydoc", "opencv-python", "psutil", "pydata-sphinx-theme", "pytest", "pytest-cov", "sphinx", "tifffile", "wheel"]
gdal = ["gdal"]
itk = ["itk"]
linting = ["black", "flake8"]
opencv = ["opencv-python"]
>>>>>>> ece2f2ba
pyav = ["av"]
test = ["invoke", "pytest", "pytest-cov", "fsspec"]
tifffile = ["tifffile"]

[[package]]
name = "imageio-ffmpeg"
version = "0.3.0"
description = "FFMPEG wrapper for Python"
category = "main"
optional = false
python-versions = ">=3.4"

[[package]]
name = "importlib-metadata"
version = "4.11.3"
description = "Read metadata from Python packages"
category = "main"
optional = false
python-versions = ">=3.7"

[package.dependencies]
zipp = ">=0.5"

[package.extras]
docs = ["sphinx", "jaraco.packaging (>=9)", "rst.linker (>=1.9)"]
perf = ["ipython"]
testing = ["pytest (>=6)", "pytest-checkdocs (>=2.4)", "pytest-flake8", "pytest-cov", "pytest-enabler (>=1.0.1)", "packaging", "pyfakefs", "flufl.flake8", "pytest-perf (>=0.9.2)", "pytest-black (>=0.3.7)", "pytest-mypy (>=0.9.1)", "importlib-resources (>=1.3)"]

[[package]]
name = "importlib-resources"
version = "5.7.1"
description = "Read resources from Python packages"
category = "main"
optional = false
python-versions = ">=3.7"

[package.dependencies]
zipp = {version = ">=3.1.0", markers = "python_version < \"3.10\""}

[package.extras]
docs = ["sphinx", "jaraco.packaging (>=9)", "rst.linker (>=1.9)"]
testing = ["pytest (>=6)", "pytest-checkdocs (>=2.4)", "pytest-flake8", "pytest-cov", "pytest-enabler (>=1.0.1)", "pytest-black (>=0.3.7)", "pytest-mypy (>=0.9.1)"]

[[package]]
name = "iniconfig"
version = "1.1.1"
description = "iniconfig: brain-dead simple config-ini parsing"
category = "dev"
optional = false
python-versions = "*"

[[package]]
name = "ipdb"
version = "0.13.9"
description = "IPython-enabled pdb"
category = "dev"
optional = false
python-versions = ">=2.7"

[package.dependencies]
decorator = {version = "*", markers = "python_version > \"3.6\""}
ipython = {version = ">=7.17.0", markers = "python_version > \"3.6\""}
toml = {version = ">=0.10.2", markers = "python_version > \"3.6\""}

[[package]]
name = "ipython"
version = "8.3.0"
description = "IPython: Productive Interactive Computing"
category = "dev"
optional = false
python-versions = ">=3.8"

[package.dependencies]
appnope = {version = "*", markers = "sys_platform == \"darwin\""}
backcall = "*"
colorama = {version = "*", markers = "sys_platform == \"win32\""}
decorator = "*"
jedi = ">=0.16"
matplotlib-inline = "*"
pexpect = {version = ">4.3", markers = "sys_platform != \"win32\""}
pickleshare = "*"
prompt-toolkit = ">=2.0.0,<3.0.0 || >3.0.0,<3.0.1 || >3.0.1,<3.1.0"
pygments = ">=2.4.0"
stack-data = "*"
traitlets = ">=5"

[package.extras]
all = ["black", "Sphinx (>=1.3)", "ipykernel", "nbconvert", "nbformat", "ipywidgets", "notebook", "ipyparallel", "qtconsole", "pytest (<7.1)", "pytest-asyncio", "testpath", "curio", "matplotlib (!=3.2.0)", "numpy (>=1.19)", "pandas", "trio"]
black = ["black"]
doc = ["Sphinx (>=1.3)"]
kernel = ["ipykernel"]
nbconvert = ["nbconvert"]
nbformat = ["nbformat"]
notebook = ["ipywidgets", "notebook"]
parallel = ["ipyparallel"]
qtconsole = ["qtconsole"]
test = ["pytest (<7.1)", "pytest-asyncio", "testpath"]
test_extra = ["pytest (<7.1)", "pytest-asyncio", "testpath", "curio", "matplotlib (!=3.2.0)", "nbformat", "numpy (>=1.19)", "pandas", "trio"]

[[package]]
name = "jedi"
version = "0.18.1"
description = "An autocompletion tool for Python that can be used for text editors."
category = "dev"
optional = false
python-versions = ">=3.6"

[package.dependencies]
parso = ">=0.8.0,<0.9.0"

[package.extras]
qa = ["flake8 (==3.8.3)", "mypy (==0.782)"]
testing = ["Django (<3.1)", "colorama", "docopt", "pytest (<7.0.0)"]

[[package]]
name = "jpype1"
version = "1.3.0"
description = "A Python to Java bridge."
category = "main"
optional = false
python-versions = "*"

[package.extras]
docs = ["readthedocs-sphinx-ext", "sphinx", "sphinx-rtd-theme"]
tests = ["pytest"]

[[package]]
name = "llvmlite"
version = "0.38.0"
description = "lightweight wrapper around basic LLVM functionality"
category = "main"
optional = false
python-versions = ">=3.7,<3.11"

[[package]]
name = "mako"
version = "1.2.0"
description = "A super-fast templating language that borrows the best ideas from the existing templating languages."
category = "main"
optional = false
python-versions = ">=3.7"

[package.dependencies]
MarkupSafe = ">=0.9.2"

[package.extras]
babel = ["babel"]
lingua = ["lingua"]
testing = ["pytest"]

[[package]]
name = "markdown"
version = "3.3.7"
description = "Python implementation of Markdown."
category = "main"
optional = false
python-versions = ">=3.6"

[package.dependencies]
importlib-metadata = {version = ">=4.4", markers = "python_version < \"3.10\""}

[package.extras]
testing = ["coverage", "pyyaml"]

[[package]]
name = "markupsafe"
version = "2.1.1"
description = "Safely add untrusted strings to HTML/XML markup."
category = "main"
optional = false
python-versions = ">=3.7"

[[package]]
name = "matplotlib-inline"
version = "0.1.3"
description = "Inline Matplotlib backend for Jupyter"
category = "dev"
optional = false
python-versions = ">=3.5"

[package.dependencies]
traitlets = "*"

[[package]]
name = "moderngl"
version = "5.6.4"
description = "ModernGL: High performance rendering for Python 3"
category = "main"
optional = false
python-versions = "*"

[package.dependencies]
glcontext = ">=2,<3"

[[package]]
name = "moviepy"
version = "1.0.3"
description = "Video editing with Python"
category = "main"
optional = false
python-versions = "*"

[package.dependencies]
decorator = ">=4.0.2,<5.0"
imageio = {version = ">=2.5,<3.0", markers = "python_version >= \"3.4\""}
imageio_ffmpeg = {version = ">=0.2.0", markers = "python_version >= \"3.4\""}
numpy = [
    {version = ">=1.17.3", markers = "python_version != \"2.7\""},
    {version = "*", markers = "python_version >= \"2.7\""},
]
proglog = "<=1.0.0"
requests = ">=2.8.1,<3.0"
tqdm = ">=4.11.2,<5.0"

[package.extras]
doc = ["numpydoc (>=0.6.0,<1.0)", "sphinx_rtd_theme (>=0.1.10b0,<1.0)", "Sphinx (>=1.5.2,<2.0)", "pygame (>=1.9.3,<2.0)"]
optional = ["youtube-dl", "opencv-python (>=3.0,<4.0)", "scipy (>=0.19.0,<1.5)", "scikit-image (>=0.13.0,<1.0)", "scikit-learn", "matplotlib (>=2.0.0,<3.0)"]
test = ["coverage (<5.0)", "coveralls (>=1.1,<2.0)", "pytest-cov (>=2.5.1,<3.0)", "pytest (>=3.0.0,<4.0)", "requests (>=2.8.1,<3.0)"]

[[package]]
name = "msgpack"
version = "1.0.3"
description = "MessagePack (de)serializer."
category = "main"
optional = false
python-versions = "*"

[[package]]
name = "msgpack-numpy"
version = "0.4.7.1"
description = "Numpy data serialization using msgpack"
category = "main"
optional = false
python-versions = "*"

[package.dependencies]
msgpack = ">=0.5.2"
numpy = ">=1.9.0"

[[package]]
name = "mypy"
version = "0.910"
description = "Optional static typing for Python"
category = "dev"
optional = false
python-versions = ">=3.5"

[package.dependencies]
mypy-extensions = ">=0.4.3,<0.5.0"
toml = "*"
typing-extensions = ">=3.7.4"

[package.extras]
dmypy = ["psutil (>=4.0)"]
python2 = ["typed-ast (>=1.4.0,<1.5.0)"]

[[package]]
name = "mypy-extensions"
version = "0.4.3"
description = "Experimental type system extensions for programs checked with the mypy typechecker."
category = "dev"
optional = false
python-versions = "*"

[[package]]
name = "nodeenv"
version = "1.6.0"
description = "Node.js virtual environment builder"
category = "dev"
optional = false
python-versions = "*"

[[package]]
name = "numba"
version = "0.55.1"
description = "compiling Python code using LLVM"
category = "main"
optional = false
python-versions = ">=3.7,<3.11"

[package.dependencies]
llvmlite = ">=0.38.0rc1,<0.39"
numpy = ">=1.18,<1.22"

[[package]]
name = "numpy"
version = "1.21.6"
description = "NumPy is the fundamental package for array computing with Python."
category = "main"
optional = false
python-versions = ">=3.7,<3.11"

[[package]]
name = "oauthlib"
version = "3.2.0"
description = "A generic, spec-compliant, thorough implementation of the OAuth request-signing logic"
category = "main"
optional = false
python-versions = ">=3.6"

[package.extras]
rsa = ["cryptography (>=3.0.0)"]
signals = ["blinker (>=1.4.0)"]
signedtoken = ["cryptography (>=3.0.0)", "pyjwt (>=2.0.0,<3)"]

[[package]]
name = "opensimplex"
version = "0.4.2"
description = "OpenSimplex n-dimensional gradient noise function."
category = "main"
optional = false
python-versions = ">=3.7"

[package.dependencies]
numpy = ">=1.20"

[[package]]
name = "optuna"
version = "2.10.0"
description = "A hyperparameter optimization framework"
category = "main"
optional = false
python-versions = ">=3.6"

[package.dependencies]
alembic = "*"
cliff = "*"
cmaes = ">=0.8.2"
colorlog = "*"
numpy = "*"
packaging = ">=20.0"
PyYAML = "*"
scipy = "!=1.4.0"
sqlalchemy = ">=1.1.0"
tqdm = "*"

[package.extras]
benchmark = ["asv", "virtualenv"]
checking = ["black", "hacking", "isort", "mypy (==0.790)", "blackdoc"]
codecov = ["codecov", "pytest-cov"]
doctest = ["cma", "matplotlib (>=3.0.0)", "pandas", "plotly (>=4.0.0)", "scikit-learn (>=0.24.2,<1.0.0)", "scikit-optimize", "mlflow"]
document = ["sphinx (<4.0.0)", "sphinx-rtd-theme", "sphinx-copybutton", "sphinx-gallery", "sphinx-plotly-directive", "pillow", "matplotlib", "scikit-learn (<1.0.0)", "plotly (>=4.0.0)", "pandas", "lightgbm", "torch (==1.8.0)", "torchvision (==0.9.0)", "torchaudio (==0.8.0)", "thop"]
experimental = ["redis"]
integration = ["chainer (>=5.0.0)", "cma", "lightgbm", "mlflow", "wandb", "mpi4py", "mxnet", "pandas", "scikit-learn (>=0.24.2,<1.0.0)", "scikit-optimize", "xgboost", "tensorflow", "tensorflow-datasets", "pytorch-ignite", "pytorch-lightning (>=1.0.2)", "skorch", "catalyst (>=21.3)", "torchaudio (==0.8.0)", "allennlp (>=2.2.0,<2.7.0)", "fastai", "botorch (>=0.4.0)", "torch (==1.8.0+cpu)", "torchvision (==0.9.0+cpu)", "torch (==1.8.0)", "torchvision (==0.9.0)"]
optional = ["bokeh (<2.0.0)", "matplotlib (>=3.0.0)", "pandas", "plotly (>=4.0.0)", "redis", "scikit-learn (>=0.24.2,<1.0.0)"]
testing = ["bokeh (<2.0.0)", "chainer (>=5.0.0)", "cma", "fakeredis", "lightgbm", "matplotlib (>=3.0.0)", "mlflow", "mpi4py", "mxnet", "pandas", "plotly (>=4.0.0)", "pytest", "scikit-learn (>=0.24.2,<1.0.0)", "scikit-optimize", "xgboost", "tensorflow", "tensorflow-datasets", "pytorch-ignite", "pytorch-lightning (>=1.0.2)", "skorch", "catalyst (>=21.3)", "torchaudio (==0.8.0)", "allennlp (>=2.2.0,<2.7.0)", "fastai", "botorch (>=0.4.0)", "torch (==1.8.0+cpu)", "torchvision (==0.9.0+cpu)", "torch (==1.8.0)", "torchvision (==0.9.0)"]
tests = ["fakeredis", "pytest"]

[[package]]
name = "orjson"
version = "3.6.8"
description = "Fast, correct Python JSON library supporting dataclasses, datetimes, and numpy"
category = "main"
optional = false
python-versions = ">=3.7"

[[package]]
name = "packaging"
version = "21.3"
description = "Core utilities for Python packages"
category = "main"
optional = false
python-versions = ">=3.6"

[package.dependencies]
pyparsing = ">=2.0.2,<3.0.5 || >3.0.5"

[[package]]
name = "parso"
version = "0.8.3"
description = "A Python Parser"
category = "dev"
optional = false
python-versions = ">=3.6"

[package.extras]
qa = ["flake8 (==3.8.3)", "mypy (==0.782)"]
testing = ["docopt", "pytest (<6.0.0)"]

[[package]]
name = "pathspec"
version = "0.9.0"
description = "Utility library for gitignore style pattern matching of file paths."
category = "dev"
optional = false
python-versions = "!=3.0.*,!=3.1.*,!=3.2.*,!=3.3.*,!=3.4.*,>=2.7"

[[package]]
name = "pathtools"
version = "0.1.2"
description = "File system general utilities"
category = "main"
optional = false
python-versions = "*"

[[package]]
name = "pbr"
version = "5.9.0"
description = "Python Build Reasonableness"
category = "main"
optional = false
python-versions = ">=2.6"

[[package]]
name = "peewee"
version = "3.14.10"
description = "a little orm"
category = "main"
optional = false
python-versions = "*"

[[package]]
name = "pexpect"
version = "4.8.0"
description = "Pexpect allows easy control of interactive console applications."
category = "dev"
optional = false
python-versions = "*"

[package.dependencies]
ptyprocess = ">=0.5"

[[package]]
name = "pickleshare"
version = "0.7.5"
description = "Tiny 'shelve'-like database with concurrency support"
category = "dev"
optional = false
python-versions = "*"

[[package]]
name = "pillow"
version = "9.1.0"
description = "Python Imaging Library (Fork)"
category = "main"
optional = false
python-versions = ">=3.7"

[package.extras]
docs = ["olefile", "sphinx (>=2.4)", "sphinx-copybutton", "sphinx-issues (>=3.0.1)", "sphinx-removed-in", "sphinx-rtd-theme (>=1.0)", "sphinxext-opengraph"]
tests = ["check-manifest", "coverage", "defusedxml", "markdown2", "olefile", "packaging", "pyroma", "pytest", "pytest-cov", "pytest-timeout"]

[[package]]
name = "platformdirs"
version = "2.5.2"
description = "A small Python module for determining appropriate platform-specific dirs, e.g. a \"user data dir\"."
category = "dev"
optional = false
python-versions = ">=3.7"

[package.extras]
docs = ["furo (>=2021.7.5b38)", "proselint (>=0.10.2)", "sphinx-autodoc-typehints (>=1.12)", "sphinx (>=4)"]
test = ["appdirs (==1.4.4)", "pytest-cov (>=2.7)", "pytest-mock (>=3.6)", "pytest (>=6)"]

[[package]]
name = "pluggy"
version = "1.0.0"
description = "plugin and hook calling mechanisms for python"
category = "dev"
optional = false
python-versions = ">=3.6"

[package.extras]
dev = ["pre-commit", "tox"]
testing = ["pytest", "pytest-benchmark"]

[[package]]
name = "pre-commit"
version = "2.19.0"
description = "A framework for managing and maintaining multi-language pre-commit hooks."
category = "dev"
optional = false
python-versions = ">=3.7"

[package.dependencies]
cfgv = ">=2.0.0"
identify = ">=1.0.0"
nodeenv = ">=0.11.1"
pyyaml = ">=5.1"
toml = "*"
virtualenv = ">=20.0.8"

[[package]]
name = "prettytable"
version = "3.3.0"
description = "A simple Python library for easily displaying tabular data in a visually appealing ASCII table format"
category = "main"
optional = false
python-versions = ">=3.7"

[package.dependencies]
wcwidth = "*"

[package.extras]
tests = ["pytest", "pytest-cov", "pytest-lazy-fixture"]

[[package]]
name = "procgen"
version = "0.10.7"
description = "Procedurally Generated Game-Like RL Environments"
category = "main"
optional = false
python-versions = ">=3.6.0"

[package.dependencies]
filelock = ">=3.0.0,<4.0.0"
gym = ">=0.15.0,<1.0.0"
gym3 = ">=0.3.3,<1.0.0"
numpy = ">=1.17.0,<2.0.0"

[package.extras]
test = ["pytest (==6.2.5)", "pytest-benchmark (==3.4.1)"]

[[package]]
name = "proglog"
version = "0.1.10"
description = "Log and progress bar manager for console, notebooks, web..."
category = "main"
optional = false
python-versions = "*"

[package.dependencies]
tqdm = "*"

[[package]]
name = "promise"
version = "2.3"
description = "Promises/A+ implementation for Python"
category = "main"
optional = false
python-versions = "*"

[package.dependencies]
six = "*"

[package.extras]
test = ["pytest (>=2.7.3)", "pytest-cov", "coveralls", "futures", "pytest-benchmark", "mock"]

[[package]]
name = "prompt-toolkit"
version = "3.0.29"
description = "Library for building powerful interactive command lines in Python"
category = "dev"
optional = false
python-versions = ">=3.6.2"

[package.dependencies]
wcwidth = "*"

[[package]]
name = "protobuf"
version = "3.20.1"
description = "Protocol Buffers"
category = "main"
optional = false
python-versions = ">=3.7"

[[package]]
name = "psutil"
version = "5.9.0"
description = "Cross-platform lib for process and system monitoring in Python."
category = "main"
optional = false
python-versions = ">=2.6, !=3.0.*, !=3.1.*, !=3.2.*, !=3.3.*"

[package.extras]
test = ["ipaddress", "mock", "unittest2", "enum34", "pywin32", "wmi"]

[[package]]
name = "ptyprocess"
version = "0.7.0"
description = "Run a subprocess in a pseudo terminal"
category = "dev"
optional = false
python-versions = "*"

[[package]]
name = "pure-eval"
version = "0.2.2"
description = "Safely evaluate AST nodes without side effects"
category = "dev"
optional = false
python-versions = "*"

[package.extras]
tests = ["pytest"]

[[package]]
name = "py"
version = "1.11.0"
description = "library with cross-python path, ini-parsing, io, code, log facilities"
category = "dev"
optional = false
python-versions = ">=2.7, !=3.0.*, !=3.1.*, !=3.2.*, !=3.3.*, !=3.4.*"

[[package]]
name = "pyasn1"
version = "0.4.8"
description = "ASN.1 types and codecs"
category = "main"
optional = false
python-versions = "*"

[[package]]
name = "pyasn1-modules"
version = "0.2.8"
description = "A collection of ASN.1-based protocols modules."
category = "main"
optional = false
python-versions = "*"

[package.dependencies]
pyasn1 = ">=0.4.6,<0.5.0"

[[package]]
name = "pycparser"
version = "2.21"
description = "C parser in Python"
category = "main"
optional = false
python-versions = ">=2.7, !=3.0.*, !=3.1.*, !=3.2.*, !=3.3.*"

[[package]]
name = "pygments"
version = "2.12.0"
description = "Pygments is a syntax highlighting package written in Python."
category = "dev"
optional = false
python-versions = ">=3.6"

[[package]]
name = "pyparsing"
version = "3.0.8"
description = "pyparsing module - Classes and methods to define and execute parsing grammars"
category = "main"
optional = false
python-versions = ">=3.6.8"

[package.extras]
diagrams = ["railroad-diagrams", "jinja2"]

[[package]]
name = "pyperclip"
version = "1.8.2"
description = "A cross-platform clipboard module for Python. (Only handles plain text for now.)"
category = "main"
optional = false
python-versions = "*"

[[package]]
name = "pyreadline3"
version = "3.4.1"
description = "A python implementation of GNU readline."
category = "main"
optional = false
python-versions = "*"

[[package]]
name = "pytest"
version = "6.2.5"
description = "pytest: simple powerful testing with Python"
category = "dev"
optional = false
python-versions = ">=3.6"

[package.dependencies]
atomicwrites = {version = ">=1.0", markers = "sys_platform == \"win32\""}
attrs = ">=19.2.0"
colorama = {version = "*", markers = "sys_platform == \"win32\""}
iniconfig = "*"
packaging = "*"
pluggy = ">=0.12,<2.0"
py = ">=1.8.2"
toml = "*"

[package.extras]
testing = ["argcomplete", "hypothesis (>=3.56)", "mock", "nose", "requests", "xmlschema"]

[[package]]
name = "python-dateutil"
version = "2.8.2"
description = "Extensions to the standard Python datetime module"
category = "main"
optional = false
python-versions = "!=3.0.*,!=3.1.*,!=3.2.*,>=2.7"

[package.dependencies]
six = ">=1.5"

[[package]]
name = "python-ron"
version = "0.2.1"
description = ""
category = "main"
optional = false
python-versions = "*"

[[package]]
name = "pyyaml"
version = "6.0"
description = "YAML parser and emitter for Python"
category = "main"
optional = false
python-versions = ">=3.6"

[[package]]
name = "ragged-buffer"
version = "0.3.9"
description = "Efficient RaggedBuffer datatype that implements 3D arrays with variable-length 2nd dimension."
category = "main"
optional = false
python-versions = ">=3.6"

[package.dependencies]
numpy = ">=1.21,<2.0"

[[package]]
name = "requests"
version = "2.27.1"
description = "Python HTTP for Humans."
category = "main"
optional = false
python-versions = ">=2.7, !=3.0.*, !=3.1.*, !=3.2.*, !=3.3.*, !=3.4.*, !=3.5.*"

[package.dependencies]
certifi = ">=2017.4.17"
charset-normalizer = {version = ">=2.0.0,<2.1.0", markers = "python_version >= \"3\""}
idna = {version = ">=2.5,<4", markers = "python_version >= \"3\""}
urllib3 = ">=1.21.1,<1.27"

[package.extras]
socks = ["PySocks (>=1.5.6,!=1.5.7)", "win-inet-pton"]
use_chardet_on_py3 = ["chardet (>=3.0.2,<5)"]

[[package]]
name = "requests-oauthlib"
version = "1.3.1"
description = "OAuthlib authentication support for Requests."
category = "main"
optional = false
python-versions = ">=2.7, !=3.0.*, !=3.1.*, !=3.2.*, !=3.3.*"

[package.dependencies]
oauthlib = ">=3.0.0"
requests = ">=2.0.0"

[package.extras]
rsa = ["oauthlib[signedtoken] (>=3.0.0)"]

[[package]]
name = "rogue-net"
version = "0.1.0"
description = "Entity Networks compatible with EntityGym"
category = "main"
optional = false
python-versions = ">=3.8,<3.10"
develop = true

[package.dependencies]
ragged-buffer = "^0.3.9"

[package.source]
type = "directory"
url = "rogue_net"

[[package]]
name = "rsa"
version = "4.8"
description = "Pure-Python RSA implementation"
category = "main"
optional = false
python-versions = ">=3.6,<4"

[package.dependencies]
pyasn1 = ">=0.1.3"

[[package]]
name = "scipy"
version = "1.8.0"
description = "SciPy: Scientific Library for Python"
category = "main"
optional = false
python-versions = ">=3.8,<3.11"

[package.dependencies]
numpy = ">=1.17.3,<1.25.0"

[[package]]
name = "sentry-sdk"
version = "1.5.11"
description = "Python client for Sentry (https://sentry.io)"
category = "main"
optional = false
python-versions = "*"

[package.dependencies]
certifi = "*"
urllib3 = ">=1.10.0"

[package.extras]
aiohttp = ["aiohttp (>=3.5)"]
beam = ["apache-beam (>=2.12)"]
bottle = ["bottle (>=0.12.13)"]
celery = ["celery (>=3)"]
chalice = ["chalice (>=1.16.0)"]
django = ["django (>=1.8)"]
falcon = ["falcon (>=1.4)"]
flask = ["flask (>=0.11)", "blinker (>=1.1)"]
httpx = ["httpx (>=0.16.0)"]
pure_eval = ["pure-eval", "executing", "asttokens"]
pyspark = ["pyspark (>=2.4.4)"]
quart = ["quart (>=0.16.1)", "blinker (>=1.1)"]
rq = ["rq (>=0.6)"]
sanic = ["sanic (>=0.8)"]
sqlalchemy = ["sqlalchemy (>=1.2)"]
tornado = ["tornado (>=5)"]

[[package]]
name = "setproctitle"
version = "1.2.3"
description = "A Python module to customize the process title"
category = "main"
optional = false
python-versions = ">=3.6"

[package.extras]
test = ["pytest"]

[[package]]
name = "shortuuid"
version = "1.0.8"
description = "A generator library for concise, unambiguous and URL-safe UUIDs."
category = "main"
optional = false
python-versions = ">=3.5"

[[package]]
name = "six"
version = "1.16.0"
description = "Python 2 and 3 compatibility utilities"
category = "main"
optional = false
python-versions = ">=2.7, !=3.0.*, !=3.1.*, !=3.2.*"

[[package]]
name = "smmap"
version = "5.0.0"
description = "A pure Python implementation of a sliding window memory map manager"
category = "main"
optional = false
python-versions = ">=3.6"

[[package]]
name = "sqlalchemy"
version = "1.4.36"
description = "Database Abstraction Library"
category = "main"
optional = false
python-versions = "!=3.0.*,!=3.1.*,!=3.2.*,!=3.3.*,!=3.4.*,!=3.5.*,>=2.7"

[package.dependencies]
greenlet = {version = "!=0.4.17", markers = "python_version >= \"3\" and (platform_machine == \"aarch64\" or platform_machine == \"ppc64le\" or platform_machine == \"x86_64\" or platform_machine == \"amd64\" or platform_machine == \"AMD64\" or platform_machine == \"win32\" or platform_machine == \"WIN32\")"}

[package.extras]
aiomysql = ["greenlet (!=0.4.17)", "aiomysql"]
aiosqlite = ["typing_extensions (!=3.10.0.1)", "greenlet (!=0.4.17)", "aiosqlite"]
asyncio = ["greenlet (!=0.4.17)"]
asyncmy = ["greenlet (!=0.4.17)", "asyncmy (>=0.2.3,!=0.2.4)"]
mariadb_connector = ["mariadb (>=1.0.1)"]
mssql = ["pyodbc"]
mssql_pymssql = ["pymssql"]
mssql_pyodbc = ["pyodbc"]
mypy = ["sqlalchemy2-stubs", "mypy (>=0.910)"]
mysql = ["mysqlclient (>=1.4.0,<2)", "mysqlclient (>=1.4.0)"]
mysql_connector = ["mysql-connector-python"]
oracle = ["cx_oracle (>=7,<8)", "cx_oracle (>=7)"]
postgresql = ["psycopg2 (>=2.7)"]
postgresql_asyncpg = ["greenlet (!=0.4.17)", "asyncpg"]
postgresql_pg8000 = ["pg8000 (>=1.16.6)"]
postgresql_psycopg2binary = ["psycopg2-binary"]
postgresql_psycopg2cffi = ["psycopg2cffi"]
pymysql = ["pymysql (<1)", "pymysql"]
sqlcipher = ["sqlcipher3-binary"]

[[package]]
name = "stack-data"
version = "0.2.0"
description = "Extract data from python stack frames and tracebacks for informative displays"
category = "dev"
optional = false
python-versions = "*"

[package.dependencies]
asttokens = "*"
executing = "*"
pure-eval = "*"

[package.extras]
tests = ["pytest", "typeguard", "pygments", "littleutils", "cython"]

[[package]]
name = "stevedore"
version = "3.5.0"
description = "Manage dynamic plugins for Python applications"
category = "main"
optional = false
python-versions = ">=3.6"

[package.dependencies]
pbr = ">=2.0.0,<2.1.0 || >2.1.0"

[[package]]
name = "tensorboard"
version = "2.9.0"
description = "TensorBoard lets you watch Tensors Flow"
category = "main"
optional = false
python-versions = ">=3.6"

[package.dependencies]
absl-py = ">=0.4"
google-auth = ">=1.6.3,<3"
google-auth-oauthlib = ">=0.4.1,<0.5"
grpcio = ">=1.24.3"
markdown = ">=2.6.8"
numpy = ">=1.12.0"
protobuf = ">=3.9.2"
requests = ">=2.21.0,<3"
tensorboard-data-server = ">=0.6.0,<0.7.0"
tensorboard-plugin-wit = ">=1.6.0"
werkzeug = ">=1.0.1"

[[package]]
name = "tensorboard-data-server"
version = "0.6.1"
description = "Fast data loading for TensorBoard"
category = "main"
optional = false
python-versions = ">=3.6"

[[package]]
name = "tensorboard-plugin-wit"
version = "1.8.1"
description = "What-If Tool TensorBoard plugin."
category = "main"
optional = false
python-versions = "*"

[[package]]
name = "toml"
version = "0.10.2"
description = "Python Library for Tom's Obvious, Minimal Language"
category = "dev"
optional = false
python-versions = ">=2.6, !=3.0.*, !=3.1.*, !=3.2.*"

[[package]]
name = "tomli"
version = "2.0.1"
description = "A lil' TOML parser"
category = "dev"
optional = false
python-versions = ">=3.7"

[[package]]
name = "tqdm"
version = "4.64.0"
description = "Fast, Extensible Progress Meter"
category = "main"
optional = false
python-versions = "!=3.0.*,!=3.1.*,!=3.2.*,!=3.3.*,>=2.7"

[package.dependencies]
colorama = {version = "*", markers = "platform_system == \"Windows\""}

[package.extras]
dev = ["py-make (>=0.1.0)", "twine", "wheel"]
notebook = ["ipywidgets (>=6)"]
slack = ["slack-sdk"]
telegram = ["requests"]

[[package]]
name = "traitlets"
version = "5.1.1"
description = "Traitlets Python configuration system"
category = "dev"
optional = false
python-versions = ">=3.7"

[package.extras]
test = ["pytest"]

[[package]]
name = "types-requests"
<<<<<<< HEAD
version = "2.27.24"
=======
version = "2.27.25"
>>>>>>> ece2f2ba
description = "Typing stubs for requests"
category = "main"
optional = false
python-versions = "*"

[package.dependencies]
types-urllib3 = "<1.27"

[[package]]
name = "types-urllib3"
version = "1.26.14"
description = "Typing stubs for urllib3"
category = "main"
optional = false
python-versions = "*"

[[package]]
name = "typing-extensions"
version = "4.2.0"
description = "Backported and Experimental Type Hints for Python 3.7+"
category = "dev"
optional = false
python-versions = ">=3.7"

[[package]]
name = "urllib3"
version = "1.26.9"
description = "HTTP library with thread-safe connection pooling, file post, and more."
category = "main"
optional = false
python-versions = ">=2.7, !=3.0.*, !=3.1.*, !=3.2.*, !=3.3.*, !=3.4.*, <4"

[package.extras]
brotli = ["brotlicffi (>=0.8.0)", "brotli (>=1.0.9)", "brotlipy (>=0.6.0)"]
secure = ["pyOpenSSL (>=0.14)", "cryptography (>=1.3.4)", "idna (>=2.0.0)", "certifi", "ipaddress"]
socks = ["PySocks (>=1.5.6,!=1.5.7,<2.0)"]

[[package]]
name = "virtualenv"
version = "20.14.1"
description = "Virtual Python Environment builder"
category = "dev"
optional = false
python-versions = "!=3.0.*,!=3.1.*,!=3.2.*,!=3.3.*,!=3.4.*,>=2.7"

[package.dependencies]
distlib = ">=0.3.1,<1"
filelock = ">=3.2,<4"
platformdirs = ">=2,<3"
six = ">=1.9.0,<2"

[package.extras]
docs = ["proselint (>=0.10.2)", "sphinx (>=3)", "sphinx-argparse (>=0.2.5)", "sphinx-rtd-theme (>=0.4.3)", "towncrier (>=21.3)"]
testing = ["coverage (>=4)", "coverage-enable-subprocess (>=1)", "flaky (>=3)", "pytest (>=4)", "pytest-env (>=0.6.2)", "pytest-freezegun (>=0.4.1)", "pytest-mock (>=2)", "pytest-randomly (>=1)", "pytest-timeout (>=1)", "packaging (>=20.0)"]

[[package]]
name = "wandb"
<<<<<<< HEAD
version = "0.12.15"
=======
version = "0.12.16"
>>>>>>> ece2f2ba
description = "A CLI and library for interacting with the Weights and Biases API."
category = "main"
optional = false
python-versions = ">=3.6"

[package.dependencies]
Click = ">=7.0,<8.0.0 || >8.0.0"
docker-pycreds = ">=0.4.0"
GitPython = ">=1.0.0"
pathtools = "*"
promise = ">=2.0,<3"
protobuf = ">=3.12.0"
psutil = ">=5.0.0"
python-dateutil = ">=2.6.1"
PyYAML = "*"
requests = ">=2.0.0,<3"
sentry-sdk = ">=1.0.0"
setproctitle = "*"
shortuuid = ">=0.5.0"
six = ">=1.13.0"

[package.extras]
aws = ["boto3"]
azure = ["azure-storage-blob"]
gcp = ["google-cloud-storage"]
grpc = ["grpcio (>=1.27.2)"]
kubeflow = ["kubernetes", "minio", "google-cloud-storage", "sh"]
launch = ["nbconvert", "nbformat", "chardet", "iso8601", "typing-extensions", "boto3", "google-cloud-storage", "kubernetes"]
media = ["numpy", "moviepy", "pillow", "bokeh", "soundfile", "plotly", "rdkit-pypi"]
sweeps = ["numpy (>=1.15,<1.21)", "scipy (>=1.5.4)", "pyyaml", "scikit-learn (==0.24.1)", "jsonschema (>=3.2.0)", "jsonref (>=0.2)", "pydantic (>=1.8.2)"]

[[package]]
name = "wcwidth"
version = "0.2.5"
description = "Measures the displayed width of unicode strings in a terminal"
category = "main"
optional = false
python-versions = "*"

[[package]]
name = "web-pdb"
version = "1.5.7"
description = "Web interface for Python's built-in PDB debugger"
category = "main"
optional = false
python-versions = "*"

[package.dependencies]
asyncore-wsgi = ">=0.0.4"
bottle = "0.12.19"

[[package]]
name = "werkzeug"
version = "2.1.2"
description = "The comprehensive WSGI web application library."
category = "main"
optional = false
python-versions = ">=3.7"

[package.extras]
watchdog = ["watchdog"]

[[package]]
name = "zipp"
version = "3.8.0"
description = "Backport of pathlib-compatible object wrapper for zip files"
category = "main"
optional = false
python-versions = ">=3.7"

[package.extras]
docs = ["sphinx", "jaraco.packaging (>=9)", "rst.linker (>=1.9)"]
testing = ["pytest (>=6)", "pytest-checkdocs (>=2.4)", "pytest-flake8", "pytest-cov", "pytest-enabler (>=1.0.1)", "jaraco.itertools", "func-timeout", "pytest-black (>=0.3.7)", "pytest-mypy (>=0.9.1)"]

[metadata]
lock-version = "1.1"
python-versions = ">=3.8,<3.10"
content-hash = "14c58ccff8c2f6fd138b36e48387ac1d19e93ac06c85beb54d51b444be8a171b"

[metadata.files]
absl-py = [
    {file = "absl-py-1.0.0.tar.gz", hash = "sha256:ac511215c01ee9ae47b19716599e8ccfa746f2e18de72bdf641b79b22afa27ea"},
    {file = "absl_py-1.0.0-py3-none-any.whl", hash = "sha256:84e6dcdc69c947d0c13e5457d056bd43cade4c2393dce00d684aedea77ddc2a3"},
]
alembic = [
    {file = "alembic-1.7.7-py3-none-any.whl", hash = "sha256:29be0856ec7591c39f4e1cb10f198045d890e6e2274cf8da80cb5e721a09642b"},
    {file = "alembic-1.7.7.tar.gz", hash = "sha256:4961248173ead7ce8a21efb3de378f13b8398e6630fab0eb258dc74a8af24c58"},
]
appnope = [
    {file = "appnope-0.1.3-py2.py3-none-any.whl", hash = "sha256:265a455292d0bd8a72453494fa24df5a11eb18373a60c7c0430889f22548605e"},
    {file = "appnope-0.1.3.tar.gz", hash = "sha256:02bd91c4de869fbb1e1c50aafc4098827a7a54ab2f39d9dcba6c9547ed920e24"},
]
asttokens = [
    {file = "asttokens-2.0.5-py2.py3-none-any.whl", hash = "sha256:0844691e88552595a6f4a4281a9f7f79b8dd45ca4ccea82e5e05b4bbdb76705c"},
    {file = "asttokens-2.0.5.tar.gz", hash = "sha256:9a54c114f02c7a9480d56550932546a3f1fe71d8a02f1bc7ccd0ee3ee35cf4d5"},
]
asyncore-wsgi = [
    {file = "asyncore-wsgi-0.0.10.tar.gz", hash = "sha256:22fa129dc78ee7b9d31c684bd5c049bdb67f539207eba3559b8b16cf4a33b452"},
    {file = "asyncore_wsgi-0.0.10-py2.py3-none-any.whl", hash = "sha256:66c7cfcb209c5b0aa8bdfb48d7ebe3ef2dcd2b085c29fde2930073db2220157c"},
]
atomicwrites = [
    {file = "atomicwrites-1.4.0-py2.py3-none-any.whl", hash = "sha256:6d1784dea7c0c8d4a5172b6c620f40b6e4cbfdf96d783691f2e1302a7b88e197"},
    {file = "atomicwrites-1.4.0.tar.gz", hash = "sha256:ae70396ad1a434f9c7046fd2dd196fc04b12f9e91ffb859164193be8b6168a7a"},
]
attrs = [
    {file = "attrs-21.4.0-py2.py3-none-any.whl", hash = "sha256:2d27e3784d7a565d36ab851fe94887c5eccd6a463168875832a1be79c82828b4"},
    {file = "attrs-21.4.0.tar.gz", hash = "sha256:626ba8234211db98e869df76230a137c4c40a12d72445c45d5f5b716f076e2fd"},
]
autopage = [
    {file = "autopage-0.5.0-py3-none-any.whl", hash = "sha256:57232860f28a1867cdd54b5ea510e292c53d6dfb613f781c5120200666550b06"},
    {file = "autopage-0.5.0.tar.gz", hash = "sha256:5305b43cc0798170d7124e5a2feecf969e45f4a0baf75cb351138114eaf76b83"},
]
backcall = [
    {file = "backcall-0.2.0-py2.py3-none-any.whl", hash = "sha256:fbbce6a29f263178a1f7915c1940bde0ec2b2a967566fe1c65c1dfb7422bd255"},
    {file = "backcall-0.2.0.tar.gz", hash = "sha256:5cbdbf27be5e7cfadb448baf0aa95508f91f2bbc6c6437cd9cd06e2a4c215e1e"},
]
black = [
    {file = "black-22.3.0-cp310-cp310-macosx_10_9_universal2.whl", hash = "sha256:2497f9c2386572e28921fa8bec7be3e51de6801f7459dffd6e62492531c47e09"},
    {file = "black-22.3.0-cp310-cp310-macosx_10_9_x86_64.whl", hash = "sha256:5795a0375eb87bfe902e80e0c8cfaedf8af4d49694d69161e5bd3206c18618bb"},
    {file = "black-22.3.0-cp310-cp310-macosx_11_0_arm64.whl", hash = "sha256:e3556168e2e5c49629f7b0f377070240bd5511e45e25a4497bb0073d9dda776a"},
    {file = "black-22.3.0-cp310-cp310-manylinux_2_17_x86_64.manylinux2014_x86_64.whl", hash = "sha256:67c8301ec94e3bcc8906740fe071391bce40a862b7be0b86fb5382beefecd968"},
    {file = "black-22.3.0-cp310-cp310-win_amd64.whl", hash = "sha256:fd57160949179ec517d32ac2ac898b5f20d68ed1a9c977346efbac9c2f1e779d"},
    {file = "black-22.3.0-cp36-cp36m-macosx_10_9_x86_64.whl", hash = "sha256:cc1e1de68c8e5444e8f94c3670bb48a2beef0e91dddfd4fcc29595ebd90bb9ce"},
    {file = "black-22.3.0-cp36-cp36m-manylinux_2_17_x86_64.manylinux2014_x86_64.whl", hash = "sha256:6d2fc92002d44746d3e7db7cf9313cf4452f43e9ea77a2c939defce3b10b5c82"},
    {file = "black-22.3.0-cp36-cp36m-win_amd64.whl", hash = "sha256:a6342964b43a99dbc72f72812bf88cad8f0217ae9acb47c0d4f141a6416d2d7b"},
    {file = "black-22.3.0-cp37-cp37m-macosx_10_9_x86_64.whl", hash = "sha256:328efc0cc70ccb23429d6be184a15ce613f676bdfc85e5fe8ea2a9354b4e9015"},
    {file = "black-22.3.0-cp37-cp37m-manylinux_2_17_x86_64.manylinux2014_x86_64.whl", hash = "sha256:06f9d8846f2340dfac80ceb20200ea5d1b3f181dd0556b47af4e8e0b24fa0a6b"},
    {file = "black-22.3.0-cp37-cp37m-win_amd64.whl", hash = "sha256:ad4efa5fad66b903b4a5f96d91461d90b9507a812b3c5de657d544215bb7877a"},
    {file = "black-22.3.0-cp38-cp38-macosx_10_9_universal2.whl", hash = "sha256:e8477ec6bbfe0312c128e74644ac8a02ca06bcdb8982d4ee06f209be28cdf163"},
    {file = "black-22.3.0-cp38-cp38-macosx_10_9_x86_64.whl", hash = "sha256:637a4014c63fbf42a692d22b55d8ad6968a946b4a6ebc385c5505d9625b6a464"},
    {file = "black-22.3.0-cp38-cp38-macosx_11_0_arm64.whl", hash = "sha256:863714200ada56cbc366dc9ae5291ceb936573155f8bf8e9de92aef51f3ad0f0"},
    {file = "black-22.3.0-cp38-cp38-manylinux_2_17_x86_64.manylinux2014_x86_64.whl", hash = "sha256:10dbe6e6d2988049b4655b2b739f98785a884d4d6b85bc35133a8fb9a2233176"},
    {file = "black-22.3.0-cp38-cp38-win_amd64.whl", hash = "sha256:cee3e11161dde1b2a33a904b850b0899e0424cc331b7295f2a9698e79f9a69a0"},
    {file = "black-22.3.0-cp39-cp39-macosx_10_9_universal2.whl", hash = "sha256:5891ef8abc06576985de8fa88e95ab70641de6c1fca97e2a15820a9b69e51b20"},
    {file = "black-22.3.0-cp39-cp39-macosx_10_9_x86_64.whl", hash = "sha256:30d78ba6bf080eeaf0b7b875d924b15cd46fec5fd044ddfbad38c8ea9171043a"},
    {file = "black-22.3.0-cp39-cp39-macosx_11_0_arm64.whl", hash = "sha256:ee8f1f7228cce7dffc2b464f07ce769f478968bfb3dd1254a4c2eeed84928aad"},
    {file = "black-22.3.0-cp39-cp39-manylinux_2_17_x86_64.manylinux2014_x86_64.whl", hash = "sha256:6ee227b696ca60dd1c507be80a6bc849a5a6ab57ac7352aad1ffec9e8b805f21"},
    {file = "black-22.3.0-cp39-cp39-win_amd64.whl", hash = "sha256:9b542ced1ec0ceeff5b37d69838106a6348e60db7b8fdd245294dc1d26136265"},
    {file = "black-22.3.0-py3-none-any.whl", hash = "sha256:bc58025940a896d7e5356952228b68f793cf5fcb342be703c3a2669a1488cb72"},
    {file = "black-22.3.0.tar.gz", hash = "sha256:35020b8886c022ced9282b51b5a875b6d1ab0c387b31a065b84db7c33085ca79"},
]
bottle = [
    {file = "bottle-0.12.19-py3-none-any.whl", hash = "sha256:f6b8a34fe9aa406f9813c02990db72ca69ce6a158b5b156d2c41f345016a723d"},
    {file = "bottle-0.12.19.tar.gz", hash = "sha256:a9d73ffcbc6a1345ca2d7949638db46349f5b2b77dac65d6494d45c23628da2c"},
]
cachetools = [
    {file = "cachetools-5.0.0-py3-none-any.whl", hash = "sha256:8fecd4203a38af17928be7b90689d8083603073622229ca7077b72d8e5a976e4"},
    {file = "cachetools-5.0.0.tar.gz", hash = "sha256:486471dfa8799eb7ec503a8059e263db000cdda20075ce5e48903087f79d5fd6"},
]
certifi = [
    {file = "certifi-2021.10.8-py2.py3-none-any.whl", hash = "sha256:d62a0163eb4c2344ac042ab2bdf75399a71a2d8c7d47eac2e2ee91b9d6339569"},
    {file = "certifi-2021.10.8.tar.gz", hash = "sha256:78884e7c1d4b00ce3cea67b44566851c4343c120abd683433ce934a68ea58872"},
]
cffi = [
    {file = "cffi-1.15.0-cp27-cp27m-macosx_10_9_x86_64.whl", hash = "sha256:c2502a1a03b6312837279c8c1bd3ebedf6c12c4228ddbad40912d671ccc8a962"},
    {file = "cffi-1.15.0-cp27-cp27m-manylinux1_i686.whl", hash = "sha256:23cfe892bd5dd8941608f93348c0737e369e51c100d03718f108bf1add7bd6d0"},
    {file = "cffi-1.15.0-cp27-cp27m-manylinux1_x86_64.whl", hash = "sha256:41d45de54cd277a7878919867c0f08b0cf817605e4eb94093e7516505d3c8d14"},
    {file = "cffi-1.15.0-cp27-cp27m-win32.whl", hash = "sha256:4a306fa632e8f0928956a41fa8e1d6243c71e7eb59ffbd165fc0b41e316b2474"},
    {file = "cffi-1.15.0-cp27-cp27m-win_amd64.whl", hash = "sha256:e7022a66d9b55e93e1a845d8c9eba2a1bebd4966cd8bfc25d9cd07d515b33fa6"},
    {file = "cffi-1.15.0-cp27-cp27mu-manylinux1_i686.whl", hash = "sha256:14cd121ea63ecdae71efa69c15c5543a4b5fbcd0bbe2aad864baca0063cecf27"},
    {file = "cffi-1.15.0-cp27-cp27mu-manylinux1_x86_64.whl", hash = "sha256:d4d692a89c5cf08a8557fdeb329b82e7bf609aadfaed6c0d79f5a449a3c7c023"},
    {file = "cffi-1.15.0-cp310-cp310-macosx_10_9_x86_64.whl", hash = "sha256:0104fb5ae2391d46a4cb082abdd5c69ea4eab79d8d44eaaf79f1b1fd806ee4c2"},
    {file = "cffi-1.15.0-cp310-cp310-macosx_11_0_arm64.whl", hash = "sha256:91ec59c33514b7c7559a6acda53bbfe1b283949c34fe7440bcf917f96ac0723e"},
    {file = "cffi-1.15.0-cp310-cp310-manylinux_2_12_i686.manylinux2010_i686.whl", hash = "sha256:f5c7150ad32ba43a07c4479f40241756145a1f03b43480e058cfd862bf5041c7"},
    {file = "cffi-1.15.0-cp310-cp310-manylinux_2_12_x86_64.manylinux2010_x86_64.whl", hash = "sha256:00c878c90cb53ccfaae6b8bc18ad05d2036553e6d9d1d9dbcf323bbe83854ca3"},
    {file = "cffi-1.15.0-cp310-cp310-manylinux_2_17_aarch64.manylinux2014_aarch64.whl", hash = "sha256:abb9a20a72ac4e0fdb50dae135ba5e77880518e742077ced47eb1499e29a443c"},
    {file = "cffi-1.15.0-cp310-cp310-manylinux_2_17_ppc64le.manylinux2014_ppc64le.whl", hash = "sha256:a5263e363c27b653a90078143adb3d076c1a748ec9ecc78ea2fb916f9b861962"},
    {file = "cffi-1.15.0-cp310-cp310-manylinux_2_17_s390x.manylinux2014_s390x.whl", hash = "sha256:f54a64f8b0c8ff0b64d18aa76675262e1700f3995182267998c31ae974fbc382"},
    {file = "cffi-1.15.0-cp310-cp310-win32.whl", hash = "sha256:c21c9e3896c23007803a875460fb786118f0cdd4434359577ea25eb556e34c55"},
    {file = "cffi-1.15.0-cp310-cp310-win_amd64.whl", hash = "sha256:5e069f72d497312b24fcc02073d70cb989045d1c91cbd53979366077959933e0"},
    {file = "cffi-1.15.0-cp36-cp36m-macosx_10_9_x86_64.whl", hash = "sha256:64d4ec9f448dfe041705426000cc13e34e6e5bb13736e9fd62e34a0b0c41566e"},
    {file = "cffi-1.15.0-cp36-cp36m-manylinux_2_17_aarch64.manylinux2014_aarch64.whl", hash = "sha256:2756c88cbb94231c7a147402476be2c4df2f6078099a6f4a480d239a8817ae39"},
    {file = "cffi-1.15.0-cp36-cp36m-manylinux_2_17_ppc64le.manylinux2014_ppc64le.whl", hash = "sha256:3b96a311ac60a3f6be21d2572e46ce67f09abcf4d09344c49274eb9e0bf345fc"},
    {file = "cffi-1.15.0-cp36-cp36m-manylinux_2_17_s390x.manylinux2014_s390x.whl", hash = "sha256:75e4024375654472cc27e91cbe9eaa08567f7fbdf822638be2814ce059f58032"},
    {file = "cffi-1.15.0-cp36-cp36m-manylinux_2_5_i686.manylinux1_i686.whl", hash = "sha256:59888172256cac5629e60e72e86598027aca6bf01fa2465bdb676d37636573e8"},
    {file = "cffi-1.15.0-cp36-cp36m-manylinux_2_5_x86_64.manylinux1_x86_64.whl", hash = "sha256:27c219baf94952ae9d50ec19651a687b826792055353d07648a5695413e0c605"},
    {file = "cffi-1.15.0-cp36-cp36m-win32.whl", hash = "sha256:4958391dbd6249d7ad855b9ca88fae690783a6be9e86df65865058ed81fc860e"},
    {file = "cffi-1.15.0-cp36-cp36m-win_amd64.whl", hash = "sha256:f6f824dc3bce0edab5f427efcfb1d63ee75b6fcb7282900ccaf925be84efb0fc"},
    {file = "cffi-1.15.0-cp37-cp37m-macosx_10_9_x86_64.whl", hash = "sha256:06c48159c1abed75c2e721b1715c379fa3200c7784271b3c46df01383b593636"},
    {file = "cffi-1.15.0-cp37-cp37m-manylinux_2_12_i686.manylinux2010_i686.whl", hash = "sha256:c2051981a968d7de9dd2d7b87bcb9c939c74a34626a6e2f8181455dd49ed69e4"},
    {file = "cffi-1.15.0-cp37-cp37m-manylinux_2_12_x86_64.manylinux2010_x86_64.whl", hash = "sha256:fd8a250edc26254fe5b33be00402e6d287f562b6a5b2152dec302fa15bb3e997"},
    {file = "cffi-1.15.0-cp37-cp37m-manylinux_2_17_aarch64.manylinux2014_aarch64.whl", hash = "sha256:91d77d2a782be4274da750752bb1650a97bfd8f291022b379bb8e01c66b4e96b"},
    {file = "cffi-1.15.0-cp37-cp37m-manylinux_2_17_ppc64le.manylinux2014_ppc64le.whl", hash = "sha256:45db3a33139e9c8f7c09234b5784a5e33d31fd6907800b316decad50af323ff2"},
    {file = "cffi-1.15.0-cp37-cp37m-manylinux_2_17_s390x.manylinux2014_s390x.whl", hash = "sha256:263cc3d821c4ab2213cbe8cd8b355a7f72a8324577dc865ef98487c1aeee2bc7"},
    {file = "cffi-1.15.0-cp37-cp37m-win32.whl", hash = "sha256:17771976e82e9f94976180f76468546834d22a7cc404b17c22df2a2c81db0c66"},
    {file = "cffi-1.15.0-cp37-cp37m-win_amd64.whl", hash = "sha256:3415c89f9204ee60cd09b235810be700e993e343a408693e80ce7f6a40108029"},
    {file = "cffi-1.15.0-cp38-cp38-macosx_10_9_x86_64.whl", hash = "sha256:4238e6dab5d6a8ba812de994bbb0a79bddbdf80994e4ce802b6f6f3142fcc880"},
    {file = "cffi-1.15.0-cp38-cp38-manylinux_2_12_i686.manylinux2010_i686.whl", hash = "sha256:0808014eb713677ec1292301ea4c81ad277b6cdf2fdd90fd540af98c0b101d20"},
    {file = "cffi-1.15.0-cp38-cp38-manylinux_2_12_x86_64.manylinux2010_x86_64.whl", hash = "sha256:57e9ac9ccc3101fac9d6014fba037473e4358ef4e89f8e181f8951a2c0162024"},
    {file = "cffi-1.15.0-cp38-cp38-manylinux_2_17_aarch64.manylinux2014_aarch64.whl", hash = "sha256:8b6c2ea03845c9f501ed1313e78de148cd3f6cad741a75d43a29b43da27f2e1e"},
    {file = "cffi-1.15.0-cp38-cp38-manylinux_2_17_ppc64le.manylinux2014_ppc64le.whl", hash = "sha256:10dffb601ccfb65262a27233ac273d552ddc4d8ae1bf93b21c94b8511bffe728"},
    {file = "cffi-1.15.0-cp38-cp38-manylinux_2_17_s390x.manylinux2014_s390x.whl", hash = "sha256:786902fb9ba7433aae840e0ed609f45c7bcd4e225ebb9c753aa39725bb3e6ad6"},
    {file = "cffi-1.15.0-cp38-cp38-win32.whl", hash = "sha256:da5db4e883f1ce37f55c667e5c0de439df76ac4cb55964655906306918e7363c"},
    {file = "cffi-1.15.0-cp38-cp38-win_amd64.whl", hash = "sha256:181dee03b1170ff1969489acf1c26533710231c58f95534e3edac87fff06c443"},
    {file = "cffi-1.15.0-cp39-cp39-macosx_10_9_x86_64.whl", hash = "sha256:45e8636704eacc432a206ac7345a5d3d2c62d95a507ec70d62f23cd91770482a"},
    {file = "cffi-1.15.0-cp39-cp39-macosx_11_0_arm64.whl", hash = "sha256:31fb708d9d7c3f49a60f04cf5b119aeefe5644daba1cd2a0fe389b674fd1de37"},
    {file = "cffi-1.15.0-cp39-cp39-manylinux_2_12_i686.manylinux2010_i686.whl", hash = "sha256:6dc2737a3674b3e344847c8686cf29e500584ccad76204efea14f451d4cc669a"},
    {file = "cffi-1.15.0-cp39-cp39-manylinux_2_12_x86_64.manylinux2010_x86_64.whl", hash = "sha256:74fdfdbfdc48d3f47148976f49fab3251e550a8720bebc99bf1483f5bfb5db3e"},
    {file = "cffi-1.15.0-cp39-cp39-manylinux_2_17_aarch64.manylinux2014_aarch64.whl", hash = "sha256:ffaa5c925128e29efbde7301d8ecaf35c8c60ffbcd6a1ffd3a552177c8e5e796"},
    {file = "cffi-1.15.0-cp39-cp39-manylinux_2_17_ppc64le.manylinux2014_ppc64le.whl", hash = "sha256:3f7d084648d77af029acb79a0ff49a0ad7e9d09057a9bf46596dac9514dc07df"},
    {file = "cffi-1.15.0-cp39-cp39-manylinux_2_17_s390x.manylinux2014_s390x.whl", hash = "sha256:ef1f279350da2c586a69d32fc8733092fd32cc8ac95139a00377841f59a3f8d8"},
    {file = "cffi-1.15.0-cp39-cp39-win32.whl", hash = "sha256:2a23af14f408d53d5e6cd4e3d9a24ff9e05906ad574822a10563efcef137979a"},
    {file = "cffi-1.15.0-cp39-cp39-win_amd64.whl", hash = "sha256:3773c4d81e6e818df2efbc7dd77325ca0dcb688116050fb2b3011218eda36139"},
    {file = "cffi-1.15.0.tar.gz", hash = "sha256:920f0d66a896c2d99f0adbb391f990a84091179542c205fa53ce5787aff87954"},
]
cfgv = [
    {file = "cfgv-3.3.1-py2.py3-none-any.whl", hash = "sha256:c6a0883f3917a037485059700b9e75da2464e6c27051014ad85ba6aaa5884426"},
    {file = "cfgv-3.3.1.tar.gz", hash = "sha256:f5a830efb9ce7a445376bb66ec94c638a9787422f96264c98edc6bdeed8ab736"},
]
charset-normalizer = [
    {file = "charset-normalizer-2.0.12.tar.gz", hash = "sha256:2857e29ff0d34db842cd7ca3230549d1a697f96ee6d3fb071cfa6c7393832597"},
    {file = "charset_normalizer-2.0.12-py3-none-any.whl", hash = "sha256:6881edbebdb17b39b4eaaa821b438bf6eddffb4468cf344f09f89def34a8b1df"},
]
click = [
    {file = "click-8.1.3-py3-none-any.whl", hash = "sha256:bb4d8133cb15a609f44e8213d9b391b0809795062913b383c62be0ee95b1db48"},
    {file = "click-8.1.3.tar.gz", hash = "sha256:7682dc8afb30297001674575ea00d1814d808d6a36af415a82bd481d37ba7b8e"},
]
cliff = [
    {file = "cliff-3.10.1-py3-none-any.whl", hash = "sha256:a21da482714b9f0b0e9bafaaf2f6a8b3b14161bb47f62e10e28d2fe4ff4b1626"},
    {file = "cliff-3.10.1.tar.gz", hash = "sha256:045aee3f3c64471965d7ad507ce8474a4e2f20815fbb5405a770f8596a2a00a0"},
]
cloudpickle = [
    {file = "cloudpickle-2.0.0-py3-none-any.whl", hash = "sha256:6b2df9741d06f43839a3275c4e6632f7df6487a1f181f5f46a052d3c917c3d11"},
    {file = "cloudpickle-2.0.0.tar.gz", hash = "sha256:5cd02f3b417a783ba84a4ec3e290ff7929009fe51f6405423cfccfadd43ba4a4"},
]
cmaes = [
    {file = "cmaes-0.8.2-py3-none-any.whl", hash = "sha256:9c4127be8942da3ac6857a7564d18a4a655462d77aa2d551a8e88063b23e0699"},
    {file = "cmaes-0.8.2.tar.gz", hash = "sha256:1c04ba23ded925ef13b96f42cfbd667a905ea5b80754c750e6448b9fcda96a5d"},
]
cmd2 = [
    {file = "cmd2-2.4.1-py3-none-any.whl", hash = "sha256:e6f49b0854b6aec2f20073bae99f1deede16c24b36fde682045d73c80c4cfb51"},
    {file = "cmd2-2.4.1.tar.gz", hash = "sha256:f3b0467daca18fca0dc7838de7726a72ab64127a018a377a86a6ed8ebfdbb25f"},
]
colorama = [
    {file = "colorama-0.4.4-py2.py3-none-any.whl", hash = "sha256:9f47eda37229f68eee03b24b9748937c7dc3868f906e8ba69fbcbdd3bc5dc3e2"},
    {file = "colorama-0.4.4.tar.gz", hash = "sha256:5941b2b48a20143d2267e95b1c2a7603ce057ee39fd88e7329b0c292aa16869b"},
]
colorlog = [
    {file = "colorlog-6.6.0-py2.py3-none-any.whl", hash = "sha256:351c51e866c86c3217f08e4b067a7974a678be78f07f85fc2d55b8babde6d94e"},
    {file = "colorlog-6.6.0.tar.gz", hash = "sha256:344f73204009e4c83c5b6beb00b3c45dc70fcdae3c80db919e0a4171d006fde8"},
]
decorator = [
    {file = "decorator-4.4.2-py2.py3-none-any.whl", hash = "sha256:41fa54c2a0cc4ba648be4fd43cff00aedf5b9465c9bf18d64325bc225f08f760"},
    {file = "decorator-4.4.2.tar.gz", hash = "sha256:e3a62f0520172440ca0dcc823749319382e377f37f140a0b99ef45fecb84bfe7"},
]
dill = [
    {file = "dill-0.3.4-py2.py3-none-any.whl", hash = "sha256:7e40e4a70304fd9ceab3535d36e58791d9c4a776b38ec7f7ec9afc8d3dca4d4f"},
    {file = "dill-0.3.4.zip", hash = "sha256:9f9734205146b2b353ab3fec9af0070237b6ddae78452af83d2fca84d739e675"},
]
distlib = [
    {file = "distlib-0.3.4-py2.py3-none-any.whl", hash = "sha256:6564fe0a8f51e734df6333d08b8b94d4ea8ee6b99b5ed50613f731fd4089f34b"},
    {file = "distlib-0.3.4.zip", hash = "sha256:e4b58818180336dc9c529bfb9a0b58728ffc09ad92027a3f30b7cd91e3458579"},
]
docker-pycreds = [
    {file = "docker-pycreds-0.4.0.tar.gz", hash = "sha256:6ce3270bcaf404cc4c3e27e4b6c70d3521deae82fb508767870fdbf772d584d4"},
    {file = "docker_pycreds-0.4.0-py2.py3-none-any.whl", hash = "sha256:7266112468627868005106ec19cd0d722702d2b7d5912a28e19b826c3d37af49"},
]
docstring-parser = [
    {file = "docstring_parser-0.13.tar.gz", hash = "sha256:66dd7eac7232202bf220fd98a5f11491863c01f958a75fdd535c7eccac9ced78"},
]
enn-ppo = []
enn-zoo = []
entity-gym = []
executing = [
    {file = "executing-0.8.3-py2.py3-none-any.whl", hash = "sha256:d1eef132db1b83649a3905ca6dd8897f71ac6f8cac79a7e58a1a09cf137546c9"},
    {file = "executing-0.8.3.tar.gz", hash = "sha256:c6554e21c6b060590a6d3be4b82fb78f8f0194d809de5ea7df1c093763311501"},
]
filelock = [
    {file = "filelock-3.6.0-py3-none-any.whl", hash = "sha256:f8314284bfffbdcfa0ff3d7992b023d4c628ced6feb957351d4c48d059f56bc0"},
    {file = "filelock-3.6.0.tar.gz", hash = "sha256:9cd540a9352e432c7246a48fe4e8712b10acb1df2ad1f30e8c070b82ae1fed85"},
]
gitdb = [
    {file = "gitdb-4.0.9-py3-none-any.whl", hash = "sha256:8033ad4e853066ba6ca92050b9df2f89301b8fc8bf7e9324d412a63f8bf1a8fd"},
    {file = "gitdb-4.0.9.tar.gz", hash = "sha256:bac2fd45c0a1c9cf619e63a90d62bdc63892ef92387424b855792a6cabe789aa"},
]
gitpython = [
    {file = "GitPython-3.1.27-py3-none-any.whl", hash = "sha256:5b68b000463593e05ff2b261acff0ff0972df8ab1b70d3cdbd41b546c8b8fc3d"},
    {file = "GitPython-3.1.27.tar.gz", hash = "sha256:1c885ce809e8ba2d88a29befeb385fcea06338d3640712b59ca623c220bb5704"},
]
glcontext = [
    {file = "glcontext-2.3.6-cp310-cp310-macosx_10_9_universal2.whl", hash = "sha256:2eb3c2d7879076a33e801283ab2403788b78e1a45dc89e664a3100b967d471a1"},
    {file = "glcontext-2.3.6-cp310-cp310-macosx_10_9_x86_64.whl", hash = "sha256:86441e63363dcbb97ee813c9978c1d8998563e76b3726776da04b7be49813be3"},
    {file = "glcontext-2.3.6-cp310-cp310-manylinux_2_17_aarch64.manylinux2014_aarch64.whl", hash = "sha256:0e613a52a32b9fd5a528981c94b39078064a96380cad91ade4c312340d5404af"},
    {file = "glcontext-2.3.6-cp310-cp310-manylinux_2_5_i686.manylinux1_i686.manylinux_2_17_i686.manylinux2014_i686.whl", hash = "sha256:12ba701c46e7b774857b756ac6af15487b917a29dce195e40d834638edaad6f4"},
    {file = "glcontext-2.3.6-cp310-cp310-manylinux_2_5_x86_64.manylinux1_x86_64.manylinux_2_17_x86_64.manylinux2014_x86_64.whl", hash = "sha256:861304731c2fa5413e24abc32ac8335e93cf9f8dc7ab767ea69d380d8d503b1b"},
    {file = "glcontext-2.3.6-cp310-cp310-win32.whl", hash = "sha256:cb5b67ffc75ff4a358e8f739d3c65e1bbcc9e75c651dd5945c787d7b9c3ad03f"},
    {file = "glcontext-2.3.6-cp310-cp310-win_amd64.whl", hash = "sha256:032d10008de005b51a2401820356e9f7d51bc9c2a28f8194cc1c345bf1a8a3f9"},
    {file = "glcontext-2.3.6-cp37-cp37m-macosx_10_9_x86_64.whl", hash = "sha256:16bde9cf3bae7129f5308be4a1143db58e68b49b10c77e4e34f9a51cf98fd557"},
    {file = "glcontext-2.3.6-cp37-cp37m-manylinux_2_17_aarch64.manylinux2014_aarch64.whl", hash = "sha256:b25a94ddd93eef639fd0a377b7ebc1ac972978796a2ada74fd5b03b88719d88a"},
    {file = "glcontext-2.3.6-cp37-cp37m-manylinux_2_5_i686.manylinux1_i686.manylinux_2_17_i686.manylinux2014_i686.whl", hash = "sha256:0a800ba7fd1912f6424bd5979ba596f08308a9e949da73aba942b0a535860170"},
    {file = "glcontext-2.3.6-cp37-cp37m-manylinux_2_5_x86_64.manylinux1_x86_64.manylinux_2_17_x86_64.manylinux2014_x86_64.whl", hash = "sha256:1bcb5b2ddd21d37f8a1b2aaa62e3952e54a09bc31d29b861a4dcc57a536514f0"},
    {file = "glcontext-2.3.6-cp37-cp37m-win32.whl", hash = "sha256:e646d9c5af3b583f74a586fd151b787314352116e7c06c4902da93e15082bdb4"},
    {file = "glcontext-2.3.6-cp37-cp37m-win_amd64.whl", hash = "sha256:2ac6f80440510473621d287603ef69a08b985c06619f62f42cb485e5ca6e872c"},
    {file = "glcontext-2.3.6-cp38-cp38-macosx_10_9_universal2.whl", hash = "sha256:b6030d9deedba125d95d39abd72c36fbf6f0a7f866e600f22b210e368afbf522"},
    {file = "glcontext-2.3.6-cp38-cp38-macosx_10_9_x86_64.whl", hash = "sha256:8ca64b73e16712537a95d2e848a13391f83d72f5c19bde5f05562b62b2a1fee6"},
    {file = "glcontext-2.3.6-cp38-cp38-manylinux_2_17_aarch64.manylinux2014_aarch64.whl", hash = "sha256:226453bb7ff5a79e88c59ae38b60d1ce002fa2196b19aa8fada147221816e78c"},
    {file = "glcontext-2.3.6-cp38-cp38-manylinux_2_5_i686.manylinux1_i686.manylinux_2_17_i686.manylinux2014_i686.whl", hash = "sha256:48f299b77612b9c80f026204ee3a3062b56cb0776c1d25a6b5ce05fb7e18b261"},
    {file = "glcontext-2.3.6-cp38-cp38-manylinux_2_5_x86_64.manylinux1_x86_64.manylinux_2_17_x86_64.manylinux2014_x86_64.whl", hash = "sha256:81addba70acbc3fa84ace2b53509c89ff3c7bfe068d1ba2d7d3478140aed2838"},
    {file = "glcontext-2.3.6-cp38-cp38-win32.whl", hash = "sha256:233a9a977d545acf7d2ea1065c986fe6b711948f31499ce5e49e5366eefafa08"},
    {file = "glcontext-2.3.6-cp38-cp38-win_amd64.whl", hash = "sha256:7f114582574c8013fdec09154767b2c3f87875b74ff9938b20d3265971d08971"},
    {file = "glcontext-2.3.6-cp39-cp39-macosx_10_9_universal2.whl", hash = "sha256:c8adc530ecbb0c01c0abcc56ee71c7bcf8799209bff9e5c32f1a1d77f7035468"},
    {file = "glcontext-2.3.6-cp39-cp39-macosx_10_9_x86_64.whl", hash = "sha256:01106836f02d0098cbcacbc6d0c911f27fa728177d5a651ff44325dfafba7077"},
    {file = "glcontext-2.3.6-cp39-cp39-manylinux_2_17_aarch64.manylinux2014_aarch64.whl", hash = "sha256:f3f573bde2183943f6161aeb81cad14a2978f143c686dd52253a38cdae7e7667"},
    {file = "glcontext-2.3.6-cp39-cp39-manylinux_2_5_i686.manylinux1_i686.manylinux_2_17_i686.manylinux2014_i686.whl", hash = "sha256:60a982fc78b4400d3b5075f9790977c4d2bdf99824af3cd0428ae5a54437635f"},
    {file = "glcontext-2.3.6-cp39-cp39-manylinux_2_5_x86_64.manylinux1_x86_64.manylinux_2_17_x86_64.manylinux2014_x86_64.whl", hash = "sha256:64c0425155174fd2faaff7f631d41792365e357484c7f44a6b38efc1ea38468c"},
    {file = "glcontext-2.3.6-cp39-cp39-win32.whl", hash = "sha256:8789947abf3594a11655f23be88481dae0a660bbf8f42e2a5fa95a8fce59ba2c"},
    {file = "glcontext-2.3.6-cp39-cp39-win_amd64.whl", hash = "sha256:22699f81696756ec98fcf8b9a2ebd1dd73a42f81501d7748855e66b63d963c36"},
    {file = "glcontext-2.3.6-pp37-pypy37_pp73-macosx_10_9_x86_64.whl", hash = "sha256:970a2769c6aed12e29bd1edbb30a04fa17871a6cf7bb95190e65302c693ce928"},
    {file = "glcontext-2.3.6-pp37-pypy37_pp73-manylinux_2_17_aarch64.manylinux2014_aarch64.whl", hash = "sha256:3a30c62c6168b42a32083dc8c967e421f8c346e4452a00809c056ce6c6bea0c4"},
    {file = "glcontext-2.3.6-pp37-pypy37_pp73-manylinux_2_5_i686.manylinux1_i686.manylinux_2_17_i686.manylinux2014_i686.whl", hash = "sha256:e531662f37d171c08fcdc4ca442468266bef77da14c72c183bcaa2cd80111386"},
    {file = "glcontext-2.3.6-pp37-pypy37_pp73-manylinux_2_5_x86_64.manylinux1_x86_64.manylinux_2_17_x86_64.manylinux2014_x86_64.whl", hash = "sha256:98d5dfc4629ed85e51176fc1d8563944e0439b77bc6fe2365cb42207838ea32f"},
    {file = "glcontext-2.3.6-pp37-pypy37_pp73-win_amd64.whl", hash = "sha256:41a69166c20b1a67b2652a5074a78078df7e19f36c65d92f6552535a1182d4cc"},
    {file = "glcontext-2.3.6-pp38-pypy38_pp73-macosx_10_9_x86_64.whl", hash = "sha256:a8b118f0361e61e21279e414a1fa759288421ac311e44ce08e718de38f788183"},
    {file = "glcontext-2.3.6-pp38-pypy38_pp73-manylinux_2_17_aarch64.manylinux2014_aarch64.whl", hash = "sha256:a4f862f2b4426f1786743448c899d225e8383538602a04c3ffc9622956d08140"},
    {file = "glcontext-2.3.6-pp38-pypy38_pp73-manylinux_2_5_i686.manylinux1_i686.manylinux_2_17_i686.manylinux2014_i686.whl", hash = "sha256:e59f5afe61c5bc18dc7766c36a0ac912794a53605b30469c6c6be20483f4b42f"},
    {file = "glcontext-2.3.6-pp38-pypy38_pp73-manylinux_2_5_x86_64.manylinux1_x86_64.manylinux_2_17_x86_64.manylinux2014_x86_64.whl", hash = "sha256:4d399cba251b301d94eb7a41017ba68e001673f642606229fba7a0d4183b3273"},
    {file = "glcontext-2.3.6-pp38-pypy38_pp73-win_amd64.whl", hash = "sha256:bd50f826bb70df2415c7166d5e0aebdda3e47df8af385f562d8d5ba6018f87e9"},
    {file = "glcontext-2.3.6.tar.gz", hash = "sha256:cdb540eec587deddca037fb4dfdaa0921dcab0fd4d7ea5f1079e44fcb1b81e67"},
]
glfw = [
    {file = "glfw-1.12.0-py2.py27.py3.py30.py31.py32.py33.py34.py35.py36.py37.py38-none-macosx_10_6_intel.whl", hash = "sha256:88bd1cd2ace036d275e9af8312993068d94b3ac19248421eedc35a4baf53bb8c"},
    {file = "glfw-1.12.0-py2.py27.py3.py30.py31.py32.py33.py34.py35.py36.py37.py38-none-manylinux2010_i686.whl", hash = "sha256:bb63f6121c40f5f17cd78328c040b40aeaca9ed748f440c40d2fcad824107a74"},
    {file = "glfw-1.12.0-py2.py27.py3.py30.py31.py32.py33.py34.py35.py36.py37.py38-none-manylinux2010_x86_64.whl", hash = "sha256:6324fed2c4fd1762ae580277c534b5dab6f360b8fb9aed3e1547cf33f63d207c"},
    {file = "glfw-1.12.0-py2.py27.py3.py30.py31.py32.py33.py34.py35.py36.py37.py38-none-manylinux2014_x86_64.whl", hash = "sha256:20c918a1ae413a009f7559be9559bc2ec1d6251888f588ffa7a174d6db69a942"},
    {file = "glfw-1.12.0-py2.py27.py3.py30.py31.py32.py33.py34.py35.py36.py37.py38-none-win32.whl", hash = "sha256:fe9622a48ec9dc436e67de0d0bb4c9443996b5bd5564df1734d3a4280b728d38"},
    {file = "glfw-1.12.0-py2.py27.py3.py30.py31.py32.py33.py34.py35.py36.py37.py38-none-win_amd64.whl", hash = "sha256:3723db5e5628b2cd8729421fb6fc5fed3e5d25c7d1631f72f13301b218ee1600"},
    {file = "glfw-1.12.0.tar.gz", hash = "sha256:f195ed7a43475e4f1603903d6999f3a6b470fda88bd1749ff10adc520abe8fb1"},
]
google-auth = [
    {file = "google-auth-2.6.6.tar.gz", hash = "sha256:1ba4938e032b73deb51e59c4656a00e0939cf0b1112575099f136babb4563312"},
    {file = "google_auth-2.6.6-py2.py3-none-any.whl", hash = "sha256:349ac49b18b01019453cc99c11c92ed772739778c92f184002b7ab3a5b7ac77d"},
]
google-auth-oauthlib = [
    {file = "google-auth-oauthlib-0.4.6.tar.gz", hash = "sha256:a90a072f6993f2c327067bf65270046384cda5a8ecb20b94ea9a687f1f233a7a"},
    {file = "google_auth_oauthlib-0.4.6-py2.py3-none-any.whl", hash = "sha256:3f2a6e802eebbb6fb736a370fbf3b055edcb6b52878bf2f26330b5e041316c73"},
]
greenlet = [
    {file = "greenlet-1.1.2-cp27-cp27m-macosx_10_14_x86_64.whl", hash = "sha256:58df5c2a0e293bf665a51f8a100d3e9956febfbf1d9aaf8c0677cf70218910c6"},
    {file = "greenlet-1.1.2-cp27-cp27m-manylinux1_x86_64.whl", hash = "sha256:aec52725173bd3a7b56fe91bc56eccb26fbdff1386ef123abb63c84c5b43b63a"},
    {file = "greenlet-1.1.2-cp27-cp27m-manylinux2010_x86_64.whl", hash = "sha256:833e1551925ed51e6b44c800e71e77dacd7e49181fdc9ac9a0bf3714d515785d"},
    {file = "greenlet-1.1.2-cp27-cp27m-win32.whl", hash = "sha256:aa5b467f15e78b82257319aebc78dd2915e4c1436c3c0d1ad6f53e47ba6e2713"},
    {file = "greenlet-1.1.2-cp27-cp27m-win_amd64.whl", hash = "sha256:40b951f601af999a8bf2ce8c71e8aaa4e8c6f78ff8afae7b808aae2dc50d4c40"},
    {file = "greenlet-1.1.2-cp27-cp27mu-manylinux1_x86_64.whl", hash = "sha256:95e69877983ea39b7303570fa6760f81a3eec23d0e3ab2021b7144b94d06202d"},
    {file = "greenlet-1.1.2-cp27-cp27mu-manylinux2010_x86_64.whl", hash = "sha256:356b3576ad078c89a6107caa9c50cc14e98e3a6c4874a37c3e0273e4baf33de8"},
    {file = "greenlet-1.1.2-cp310-cp310-macosx_10_14_x86_64.whl", hash = "sha256:8639cadfda96737427330a094476d4c7a56ac03de7265622fcf4cfe57c8ae18d"},
    {file = "greenlet-1.1.2-cp310-cp310-manylinux_2_17_aarch64.manylinux2014_aarch64.whl", hash = "sha256:97e5306482182170ade15c4b0d8386ded995a07d7cc2ca8f27958d34d6736497"},
    {file = "greenlet-1.1.2-cp310-cp310-manylinux_2_17_ppc64le.manylinux2014_ppc64le.whl", hash = "sha256:e6a36bb9474218c7a5b27ae476035497a6990e21d04c279884eb10d9b290f1b1"},
    {file = "greenlet-1.1.2-cp310-cp310-manylinux_2_17_x86_64.manylinux2014_x86_64.whl", hash = "sha256:abb7a75ed8b968f3061327c433a0fbd17b729947b400747c334a9c29a9af6c58"},
    {file = "greenlet-1.1.2-cp310-cp310-musllinux_1_1_x86_64.whl", hash = "sha256:b336501a05e13b616ef81ce329c0e09ac5ed8c732d9ba7e3e983fcc1a9e86965"},
    {file = "greenlet-1.1.2-cp310-cp310-win_amd64.whl", hash = "sha256:14d4f3cd4e8b524ae9b8aa567858beed70c392fdec26dbdb0a8a418392e71708"},
    {file = "greenlet-1.1.2-cp35-cp35m-macosx_10_14_x86_64.whl", hash = "sha256:17ff94e7a83aa8671a25bf5b59326ec26da379ace2ebc4411d690d80a7fbcf23"},
    {file = "greenlet-1.1.2-cp35-cp35m-manylinux1_x86_64.whl", hash = "sha256:9f3cba480d3deb69f6ee2c1825060177a22c7826431458c697df88e6aeb3caee"},
    {file = "greenlet-1.1.2-cp35-cp35m-manylinux2010_x86_64.whl", hash = "sha256:fa877ca7f6b48054f847b61d6fa7bed5cebb663ebc55e018fda12db09dcc664c"},
    {file = "greenlet-1.1.2-cp35-cp35m-win32.whl", hash = "sha256:7cbd7574ce8e138bda9df4efc6bf2ab8572c9aff640d8ecfece1b006b68da963"},
    {file = "greenlet-1.1.2-cp35-cp35m-win_amd64.whl", hash = "sha256:903bbd302a2378f984aef528f76d4c9b1748f318fe1294961c072bdc7f2ffa3e"},
    {file = "greenlet-1.1.2-cp36-cp36m-macosx_10_14_x86_64.whl", hash = "sha256:049fe7579230e44daef03a259faa24511d10ebfa44f69411d99e6a184fe68073"},
    {file = "greenlet-1.1.2-cp36-cp36m-manylinux1_x86_64.whl", hash = "sha256:dd0b1e9e891f69e7675ba5c92e28b90eaa045f6ab134ffe70b52e948aa175b3c"},
    {file = "greenlet-1.1.2-cp36-cp36m-manylinux2010_x86_64.whl", hash = "sha256:7418b6bfc7fe3331541b84bb2141c9baf1ec7132a7ecd9f375912eca810e714e"},
    {file = "greenlet-1.1.2-cp36-cp36m-manylinux_2_17_aarch64.manylinux2014_aarch64.whl", hash = "sha256:f9d29ca8a77117315101425ec7ec2a47a22ccf59f5593378fc4077ac5b754fce"},
    {file = "greenlet-1.1.2-cp36-cp36m-manylinux_2_17_ppc64le.manylinux2014_ppc64le.whl", hash = "sha256:21915eb821a6b3d9d8eefdaf57d6c345b970ad722f856cd71739493ce003ad08"},
    {file = "greenlet-1.1.2-cp36-cp36m-manylinux_2_17_x86_64.manylinux2014_x86_64.whl", hash = "sha256:eff9d20417ff9dcb0d25e2defc2574d10b491bf2e693b4e491914738b7908168"},
    {file = "greenlet-1.1.2-cp36-cp36m-musllinux_1_1_x86_64.whl", hash = "sha256:b8c008de9d0daba7b6666aa5bbfdc23dcd78cafc33997c9b7741ff6353bafb7f"},
    {file = "greenlet-1.1.2-cp36-cp36m-win32.whl", hash = "sha256:32ca72bbc673adbcfecb935bb3fb1b74e663d10a4b241aaa2f5a75fe1d1f90aa"},
    {file = "greenlet-1.1.2-cp36-cp36m-win_amd64.whl", hash = "sha256:f0214eb2a23b85528310dad848ad2ac58e735612929c8072f6093f3585fd342d"},
    {file = "greenlet-1.1.2-cp37-cp37m-macosx_10_14_x86_64.whl", hash = "sha256:b92e29e58bef6d9cfd340c72b04d74c4b4e9f70c9fa7c78b674d1fec18896dc4"},
    {file = "greenlet-1.1.2-cp37-cp37m-manylinux1_x86_64.whl", hash = "sha256:fdcec0b8399108577ec290f55551d926d9a1fa6cad45882093a7a07ac5ec147b"},
    {file = "greenlet-1.1.2-cp37-cp37m-manylinux2010_x86_64.whl", hash = "sha256:93f81b134a165cc17123626ab8da2e30c0455441d4ab5576eed73a64c025b25c"},
    {file = "greenlet-1.1.2-cp37-cp37m-manylinux_2_17_aarch64.manylinux2014_aarch64.whl", hash = "sha256:1e12bdc622676ce47ae9abbf455c189e442afdde8818d9da983085df6312e7a1"},
    {file = "greenlet-1.1.2-cp37-cp37m-manylinux_2_17_ppc64le.manylinux2014_ppc64le.whl", hash = "sha256:8c790abda465726cfb8bb08bd4ca9a5d0a7bd77c7ac1ca1b839ad823b948ea28"},
    {file = "greenlet-1.1.2-cp37-cp37m-manylinux_2_17_x86_64.manylinux2014_x86_64.whl", hash = "sha256:f276df9830dba7a333544bd41070e8175762a7ac20350786b322b714b0e654f5"},
    {file = "greenlet-1.1.2-cp37-cp37m-musllinux_1_1_x86_64.whl", hash = "sha256:8c5d5b35f789a030ebb95bff352f1d27a93d81069f2adb3182d99882e095cefe"},
    {file = "greenlet-1.1.2-cp37-cp37m-win32.whl", hash = "sha256:64e6175c2e53195278d7388c454e0b30997573f3f4bd63697f88d855f7a6a1fc"},
    {file = "greenlet-1.1.2-cp37-cp37m-win_amd64.whl", hash = "sha256:b11548073a2213d950c3f671aa88e6f83cda6e2fb97a8b6317b1b5b33d850e06"},
    {file = "greenlet-1.1.2-cp38-cp38-macosx_10_14_x86_64.whl", hash = "sha256:9633b3034d3d901f0a46b7939f8c4d64427dfba6bbc5a36b1a67364cf148a1b0"},
    {file = "greenlet-1.1.2-cp38-cp38-manylinux1_x86_64.whl", hash = "sha256:eb6ea6da4c787111adf40f697b4e58732ee0942b5d3bd8f435277643329ba627"},
    {file = "greenlet-1.1.2-cp38-cp38-manylinux2010_x86_64.whl", hash = "sha256:f3acda1924472472ddd60c29e5b9db0cec629fbe3c5c5accb74d6d6d14773478"},
    {file = "greenlet-1.1.2-cp38-cp38-manylinux_2_17_aarch64.manylinux2014_aarch64.whl", hash = "sha256:e859fcb4cbe93504ea18008d1df98dee4f7766db66c435e4882ab35cf70cac43"},
    {file = "greenlet-1.1.2-cp38-cp38-manylinux_2_17_ppc64le.manylinux2014_ppc64le.whl", hash = "sha256:00e44c8afdbe5467e4f7b5851be223be68adb4272f44696ee71fe46b7036a711"},
    {file = "greenlet-1.1.2-cp38-cp38-manylinux_2_17_x86_64.manylinux2014_x86_64.whl", hash = "sha256:ec8c433b3ab0419100bd45b47c9c8551248a5aee30ca5e9d399a0b57ac04651b"},
    {file = "greenlet-1.1.2-cp38-cp38-musllinux_1_1_x86_64.whl", hash = "sha256:2bde6792f313f4e918caabc46532aa64aa27a0db05d75b20edfc5c6f46479de2"},
    {file = "greenlet-1.1.2-cp38-cp38-win32.whl", hash = "sha256:288c6a76705dc54fba69fbcb59904ae4ad768b4c768839b8ca5fdadec6dd8cfd"},
    {file = "greenlet-1.1.2-cp38-cp38-win_amd64.whl", hash = "sha256:8d2f1fb53a421b410751887eb4ff21386d119ef9cde3797bf5e7ed49fb51a3b3"},
    {file = "greenlet-1.1.2-cp39-cp39-macosx_10_14_x86_64.whl", hash = "sha256:166eac03e48784a6a6e0e5f041cfebb1ab400b394db188c48b3a84737f505b67"},
    {file = "greenlet-1.1.2-cp39-cp39-manylinux1_x86_64.whl", hash = "sha256:572e1787d1460da79590bf44304abbc0a2da944ea64ec549188fa84d89bba7ab"},
    {file = "greenlet-1.1.2-cp39-cp39-manylinux2010_x86_64.whl", hash = "sha256:be5f425ff1f5f4b3c1e33ad64ab994eed12fc284a6ea71c5243fd564502ecbe5"},
    {file = "greenlet-1.1.2-cp39-cp39-manylinux_2_17_aarch64.manylinux2014_aarch64.whl", hash = "sha256:b1692f7d6bc45e3200844be0dba153612103db241691088626a33ff1f24a0d88"},
    {file = "greenlet-1.1.2-cp39-cp39-manylinux_2_17_ppc64le.manylinux2014_ppc64le.whl", hash = "sha256:7227b47e73dedaa513cdebb98469705ef0d66eb5a1250144468e9c3097d6b59b"},
    {file = "greenlet-1.1.2-cp39-cp39-manylinux_2_17_x86_64.manylinux2014_x86_64.whl", hash = "sha256:7ff61ff178250f9bb3cd89752df0f1dd0e27316a8bd1465351652b1b4a4cdfd3"},
    {file = "greenlet-1.1.2-cp39-cp39-musllinux_1_1_x86_64.whl", hash = "sha256:0051c6f1f27cb756ffc0ffbac7d2cd48cb0362ac1736871399a739b2885134d3"},
    {file = "greenlet-1.1.2-cp39-cp39-win32.whl", hash = "sha256:f70a9e237bb792c7cc7e44c531fd48f5897961701cdaa06cf22fc14965c496cf"},
    {file = "greenlet-1.1.2-cp39-cp39-win_amd64.whl", hash = "sha256:013d61294b6cd8fe3242932c1c5e36e5d1db2c8afb58606c5a67efce62c1f5fd"},
    {file = "greenlet-1.1.2.tar.gz", hash = "sha256:e30f5ea4ae2346e62cedde8794a56858a67b878dd79f7df76a0767e356b1744a"},
]
griddly = [
    {file = "griddly-1.3.5-cp37-cp37m-macosx_10_14_x86_64.whl", hash = "sha256:72ac0be3c807cac1a5af7796f762b04b34e12e932e9ff85a67bb70a3c827f529"},
    {file = "griddly-1.3.5-cp37-cp37m-manylinux2014_x86_64.whl", hash = "sha256:2aa65012852758e7f69dbd18f514799099e760a981be9d9749cc15ad7578e863"},
    {file = "griddly-1.3.5-cp37-cp37m-win_amd64.whl", hash = "sha256:1e0ae5e9c990d73e46b35f72d25784d379f26c190bdb724aaaac1262729cc3c9"},
    {file = "griddly-1.3.5-cp38-cp38-macosx_10_14_x86_64.whl", hash = "sha256:d6b471292d45652387afe021de9099ca6e22ed392bdf125cf38f83be24cd2def"},
    {file = "griddly-1.3.5-cp38-cp38-manylinux2014_x86_64.whl", hash = "sha256:09a4959e8506192e73e5d05fe1814a35192d67ab0e712ac77d2864717a80c143"},
    {file = "griddly-1.3.5-cp38-cp38-win_amd64.whl", hash = "sha256:a8ce845af1c40744f5711f2198d8c37f9447335f9ddb1ad852bd3a6491c49bc5"},
    {file = "griddly-1.3.5-cp39-cp39-macosx_10_15_x86_64.whl", hash = "sha256:4e248a63308f5b91a5896bd118e1224727ae1bfb1f7adb3de0513263a4894295"},
    {file = "griddly-1.3.5-cp39-cp39-manylinux2014_x86_64.whl", hash = "sha256:9084cc6d2b1a630e9cc8661e70506154d370b4aba4b44955a1b4bb51a235c93d"},
    {file = "griddly-1.3.5-cp39-cp39-win_amd64.whl", hash = "sha256:cfd574b23a13c01ee1a03a601ae0777c3d5d2620165dbbb43332e14b408bb8c9"},
]
grpcio = [
    {file = "grpcio-1.46.0-cp310-cp310-linux_armv7l.whl", hash = "sha256:fa4834022ca45fcde57fabcd12e5458fdb01372c4c8ab84030eabec24c6f39ca"},
    {file = "grpcio-1.46.0-cp310-cp310-macosx_10_10_universal2.whl", hash = "sha256:bdad8c088e088e5d34e9c10a5db8871157cc1a7e42f49ea4bd320fd8b57e7eb2"},
    {file = "grpcio-1.46.0-cp310-cp310-manylinux_2_17_aarch64.whl", hash = "sha256:9e70290273b9d7e6d1cd8f8a7a621c4e9a91a3a35be3068610ee014124a35e75"},
    {file = "grpcio-1.46.0-cp310-cp310-manylinux_2_17_i686.manylinux2014_i686.whl", hash = "sha256:cbfc0c85a2eb34de711028fe9630b159a1c0df5580359368bff8429596c56c97"},
    {file = "grpcio-1.46.0-cp310-cp310-manylinux_2_17_x86_64.manylinux2014_x86_64.whl", hash = "sha256:c2fe454b7dd4c41a9cb8fbbb18474fd9a2f7935ac203b5f47a00216beec8aacd"},
    {file = "grpcio-1.46.0-cp310-cp310-musllinux_1_1_i686.whl", hash = "sha256:666d40de9e323392f985921c4d112ebda8decd7a4532b9524f7e6f6fd5e4ca57"},
    {file = "grpcio-1.46.0-cp310-cp310-musllinux_1_1_x86_64.whl", hash = "sha256:668cc3e277f2bb88189bb4f0d7dfece326be789096660f94553600040630969c"},
    {file = "grpcio-1.46.0-cp310-cp310-win32.whl", hash = "sha256:80aa6247a77cba60b56192df57cc5d78f0e2fe697fc6ebdf089ce93df894db3e"},
    {file = "grpcio-1.46.0-cp310-cp310-win_amd64.whl", hash = "sha256:828078cb73008c65794af94201c975610d16c9440b00e5efefc9e45dd23de73b"},
    {file = "grpcio-1.46.0-cp36-cp36m-linux_armv7l.whl", hash = "sha256:4be2d7f283a7e2a15f9c5d70e1c9899e1824ea0650dbd82b7dc5e54d0c8061a5"},
    {file = "grpcio-1.46.0-cp36-cp36m-macosx_10_10_x86_64.whl", hash = "sha256:6ab4aeadc6c76447bcae91da1c69eeff9d0b78af7051fdcebe18a4cdf766f727"},
    {file = "grpcio-1.46.0-cp36-cp36m-manylinux_2_12_i686.manylinux2010_i686.whl", hash = "sha256:c8c0eaede86ae97213548633eb07446dab75a48c771ad8bb3751bffbd9055ea9"},
    {file = "grpcio-1.46.0-cp36-cp36m-manylinux_2_12_x86_64.manylinux2010_x86_64.whl", hash = "sha256:b45f4f0815e1df26ced52e6e7012055d023d1b2d943e5d3d168e211bdbb823ad"},
    {file = "grpcio-1.46.0-cp36-cp36m-manylinux_2_17_aarch64.whl", hash = "sha256:63e827caff24f7d02c2d4d6fbca720001f7e5158a68abba37ea0c7eb447adfe5"},
    {file = "grpcio-1.46.0-cp36-cp36m-manylinux_2_17_i686.manylinux2014_i686.whl", hash = "sha256:7c6958a8a6a8df1caa536314bda3fb54f9ca5c936c14e3a486ff51d150c342c7"},
    {file = "grpcio-1.46.0-cp36-cp36m-manylinux_2_17_x86_64.manylinux2014_x86_64.whl", hash = "sha256:edc0e052d349d7bac6719bddb5e779314b060eca1f53f99e0cc0be1aea66285a"},
    {file = "grpcio-1.46.0-cp36-cp36m-musllinux_1_1_i686.whl", hash = "sha256:d2b99b28b75b1929d92d947b74b7c74610131ac6acf803f2dedde7d245bc8b90"},
    {file = "grpcio-1.46.0-cp36-cp36m-musllinux_1_1_x86_64.whl", hash = "sha256:518b3294dcdd734c4551a7c4cf3b457b9e0b949f4d855419600ceb7921de6f00"},
    {file = "grpcio-1.46.0-cp36-cp36m-win32.whl", hash = "sha256:eca51dd5d16b3a6b19c255cbcb236387d5cc9e058faeff024cd0c904d16f2495"},
    {file = "grpcio-1.46.0-cp36-cp36m-win_amd64.whl", hash = "sha256:206becfce3ad377f50c934b4d91f3fd5f101fe71db80ccce800d6bb898605448"},
    {file = "grpcio-1.46.0-cp37-cp37m-linux_armv7l.whl", hash = "sha256:c95497d9bf93c8553b558646dd61cb4b15269c28fcee1a8843892edd50f3754f"},
    {file = "grpcio-1.46.0-cp37-cp37m-macosx_10_10_x86_64.whl", hash = "sha256:fed35c01a01c6d050f8d67456dad83b5196bf4aff6d88fadd9b70936fb732826"},
    {file = "grpcio-1.46.0-cp37-cp37m-manylinux_2_12_i686.manylinux2010_i686.whl", hash = "sha256:1419ab58c830f2da40884f4e1b4583038b12d6609fcac1a5700eff9ca9a75070"},
    {file = "grpcio-1.46.0-cp37-cp37m-manylinux_2_12_x86_64.manylinux2010_x86_64.whl", hash = "sha256:65477bb9e884c9f46cde27c083d69c6588342f24ee5d56bbf731b9a4a14cc781"},
    {file = "grpcio-1.46.0-cp37-cp37m-manylinux_2_17_aarch64.whl", hash = "sha256:d5ef9194f9bc216c8d0c18885bb7db247b0018a219ded543a6a6c2fe9454b220"},
    {file = "grpcio-1.46.0-cp37-cp37m-manylinux_2_17_i686.manylinux2014_i686.whl", hash = "sha256:ed29cc8cb0394cb5ae9cf0a56e32228e9d98b8bb79a088393a18346510a06132"},
    {file = "grpcio-1.46.0-cp37-cp37m-manylinux_2_17_x86_64.manylinux2014_x86_64.whl", hash = "sha256:7e4972b82ee1164eeee297e86a6351a2f358e1a9e5b65ae491a7a140d276cec4"},
    {file = "grpcio-1.46.0-cp37-cp37m-musllinux_1_1_i686.whl", hash = "sha256:9ab12c5bfb13f294f6215a2580e446396eaac1b101e6cdb74d7bea3c6be3143e"},
    {file = "grpcio-1.46.0-cp37-cp37m-musllinux_1_1_x86_64.whl", hash = "sha256:c1111369863d04ea49378b73c1c2890bafa4c558c9cf799da52bf922483c8a3c"},
    {file = "grpcio-1.46.0-cp37-cp37m-win32.whl", hash = "sha256:653d69bc4ac2e1f1bf36625aa42fbba8d399df609ded69a74b5820ca995e75dd"},
    {file = "grpcio-1.46.0-cp37-cp37m-win_amd64.whl", hash = "sha256:afe8cbd4ed74f7d955c7732195d5f46c6af7b0867dfe642c8628332585fa40ee"},
    {file = "grpcio-1.46.0-cp38-cp38-linux_armv7l.whl", hash = "sha256:2f59d6beb12bbccd3d1ecd23d78f0f1a63324cddc42c744c6d13abeef6039496"},
    {file = "grpcio-1.46.0-cp38-cp38-macosx_10_10_x86_64.whl", hash = "sha256:170ade19379157d5c8e01c8176858a7ffbbf904b7896917c323134021afc1926"},
    {file = "grpcio-1.46.0-cp38-cp38-manylinux_2_12_i686.manylinux2010_i686.whl", hash = "sha256:a6d45e6fbe3f60fa3a8907f55e8d626a4aa452eb108edfa7f533c9161d973ef9"},
    {file = "grpcio-1.46.0-cp38-cp38-manylinux_2_12_x86_64.manylinux2010_x86_64.whl", hash = "sha256:47f0c0820d0b7f6e4930729b9067f346a07d4bbc632d109a2bcc7ca6f260c5f1"},
    {file = "grpcio-1.46.0-cp38-cp38-manylinux_2_17_aarch64.whl", hash = "sha256:b3004fd04bfd3dba17f9d28b094bff76a32d7e85408f9f26f02594aa31fba040"},
    {file = "grpcio-1.46.0-cp38-cp38-manylinux_2_17_i686.manylinux2014_i686.whl", hash = "sha256:a4d4a17d8afcd6c9e4f06cf52b3f7ce0ca06f33510a47358848d30a1aebef10b"},
    {file = "grpcio-1.46.0-cp38-cp38-manylinux_2_17_x86_64.manylinux2014_x86_64.whl", hash = "sha256:fbfac305c16cb5fcff894f3b80923863877584f1d3be66164aa218ed32841bcb"},
    {file = "grpcio-1.46.0-cp38-cp38-musllinux_1_1_i686.whl", hash = "sha256:d518477a73b467953ac8cff08022394b5250e8cfd7adfd167f76fd2d76969158"},
    {file = "grpcio-1.46.0-cp38-cp38-musllinux_1_1_x86_64.whl", hash = "sha256:2a751c533679dbc0194daf91a6e665d6163f9b423fc6f2e506035ddc17118f9d"},
    {file = "grpcio-1.46.0-cp38-cp38-win32.whl", hash = "sha256:20fde26fbd40547c65817ca47b15f1f51d4bb0a70fd8a836fa08c9ad9b284b03"},
    {file = "grpcio-1.46.0-cp38-cp38-win_amd64.whl", hash = "sha256:70b6d401a758e85318a2be038eccf8ab965a14082b9f89152f19b8f9b7ac762e"},
    {file = "grpcio-1.46.0-cp39-cp39-linux_armv7l.whl", hash = "sha256:c8539a82debdd50c7fe3f0565b36b5efcd6a68f30ab635aced4175569d5f45e2"},
    {file = "grpcio-1.46.0-cp39-cp39-macosx_10_10_x86_64.whl", hash = "sha256:884b0182d89bb934a5615f9d056df44e8681473cd124e6262382b5888353691b"},
    {file = "grpcio-1.46.0-cp39-cp39-manylinux_2_12_i686.manylinux2010_i686.whl", hash = "sha256:26ab8415e2e048e32cf05a86e7b6d76864bc018f837a93112c177130c2743766"},
    {file = "grpcio-1.46.0-cp39-cp39-manylinux_2_12_x86_64.manylinux2010_x86_64.whl", hash = "sha256:e30a1be3d1ec426f32d6fa22d9af9f5169a40d4b0955ce1fb111e869e0c0f44f"},
    {file = "grpcio-1.46.0-cp39-cp39-manylinux_2_17_aarch64.whl", hash = "sha256:7c4fff11237fee6f07ac6937f2cff02a1f28d8bf2d675d1c57496423ddb8e01f"},
    {file = "grpcio-1.46.0-cp39-cp39-manylinux_2_17_i686.manylinux2014_i686.whl", hash = "sha256:19646d7d51643231fbd3414134ddbf5c4c226db861a800bc8c04ac870533b614"},
    {file = "grpcio-1.46.0-cp39-cp39-manylinux_2_17_x86_64.manylinux2014_x86_64.whl", hash = "sha256:1efd92661c4d4b106cd97025d52a480255b387ba75d3070cee6c4677e375f1c5"},
    {file = "grpcio-1.46.0-cp39-cp39-musllinux_1_1_i686.whl", hash = "sha256:9e7ea7a8e7521664dd630fab35daab106a490b65e29254f90aeac66ec5cf1f68"},
    {file = "grpcio-1.46.0-cp39-cp39-musllinux_1_1_x86_64.whl", hash = "sha256:bd58caa70b4228ebb31e1b5c9872053f9fde4412ef69a1be65b8a8eaae8cf072"},
    {file = "grpcio-1.46.0-cp39-cp39-win32.whl", hash = "sha256:4befe75c0122fe51ae046a4936b735c306ea63849405cd8dc0be534affd60ea0"},
    {file = "grpcio-1.46.0-cp39-cp39-win_amd64.whl", hash = "sha256:25cf4ede6f9703913b4381969159452ff6ca5dfb93d5f58b80d1763e9ad79b18"},
    {file = "grpcio-1.46.0.tar.gz", hash = "sha256:ef37ff444d248ff8ea5e175a7807ce19e324831bc00d466169191cd9aad0ee36"},
]
gym = [
    {file = "gym-0.21.0.tar.gz", hash = "sha256:0fd1ce165c754b4017e37a617b097c032b8c3feb8a0394ccc8777c7c50dddff3"},
]
gym-microrts = [
    {file = "gym-microrts-0.6.0.tar.gz", hash = "sha256:b88bb9cba6e7686bb98a62f1f8123bda0fa43109b5e7ea9d4e02c9bc5f65ec4e"},
]
gym3 = [
    {file = "gym3-0.3.3-py3-none-any.whl", hash = "sha256:bacc0e124f8ce5e1d8a9dceb85725123332954f13ef4e226133506597548838a"},
]
hyperstate = [
    {file = "hyperstate-0.3.9-py3-none-any.whl", hash = "sha256:623984e04843515dad9820f83c67b7a38de0696de2595f4d4a76eea84be7cf1e"},
    {file = "hyperstate-0.3.9.tar.gz", hash = "sha256:8e498707f22f7e5356999eaa5107d6d17081eb03e8299d987f6cf10b65b52c36"},
]
identify = [
    {file = "identify-2.5.0-py2.py3-none-any.whl", hash = "sha256:3acfe15a96e4272b4ec5662ee3e231ceba976ef63fd9980ed2ce9cc415df393f"},
    {file = "identify-2.5.0.tar.gz", hash = "sha256:c83af514ea50bf2be2c4a3f2fb349442b59dc87284558ae9ff54191bff3541d2"},
]
idna = [
    {file = "idna-3.3-py3-none-any.whl", hash = "sha256:84d9dd047ffa80596e0f246e2eab0b391788b0503584e8945f2368256d2735ff"},
    {file = "idna-3.3.tar.gz", hash = "sha256:9d643ff0a55b762d5cdb124b8eaa99c66322e2157b69160bc32796e824360e6d"},
]
imageio = [
<<<<<<< HEAD
    {file = "imageio-2.18.0-py3-none-any.whl", hash = "sha256:a922cb37011d69702edbb4f68b0475d8f7242337e7995a42b7c32ec9931ddd46"},
    {file = "imageio-2.18.0.tar.gz", hash = "sha256:090898c48532631ab11c74ae743e64c24dabda45c16db46f7e3bec9e2d8f422f"},
=======
    {file = "imageio-2.19.0-py3-none-any.whl", hash = "sha256:7e803cd50a6b271e96e18f14767f8c2e01f27b84f93768cf9f08ad5277e9d030"},
    {file = "imageio-2.19.0.tar.gz", hash = "sha256:cd8c946ecdf71f2fc74419b2e3c97a46104e91c2d2c4288d3217eae366778638"},
>>>>>>> ece2f2ba
]
imageio-ffmpeg = [
    {file = "imageio-ffmpeg-0.3.0.tar.gz", hash = "sha256:28500544acdebc195159d53a4670b76d596f368b218317bad5d3cbf43b00d6c2"},
    {file = "imageio_ffmpeg-0.3.0-py3-none-macosx_10_9_intel.macosx_10_9_x86_64.macosx_10_10_intel.macosx_10_10_x86_64.whl", hash = "sha256:f99476aa42aac2ca0657483b417874a825b2f526aaa8a7a823b8a803f366caab"},
    {file = "imageio_ffmpeg-0.3.0-py3-none-manylinux2010_x86_64.whl", hash = "sha256:f3d4096bf6e211540c4f6b9628c56d8e700cf12027ed842724173ab9c6666d1a"},
    {file = "imageio_ffmpeg-0.3.0-py3-none-win32.whl", hash = "sha256:400345dd194f2cb2b424294aa0f3c90afce1de96879ffe3266afeece3494d93c"},
    {file = "imageio_ffmpeg-0.3.0-py3-none-win_amd64.whl", hash = "sha256:991416c0eed0d221229e67342b8264a8b9defdec61d8a9e7688b90dbb838fb1e"},
]
importlib-metadata = [
    {file = "importlib_metadata-4.11.3-py3-none-any.whl", hash = "sha256:1208431ca90a8cca1a6b8af391bb53c1a2db74e5d1cef6ddced95d4b2062edc6"},
    {file = "importlib_metadata-4.11.3.tar.gz", hash = "sha256:ea4c597ebf37142f827b8f39299579e31685c31d3a438b59f469406afd0f2539"},
]
importlib-resources = [
    {file = "importlib_resources-5.7.1-py3-none-any.whl", hash = "sha256:e447dc01619b1e951286f3929be820029d48c75eb25d265c28b92a16548212b8"},
    {file = "importlib_resources-5.7.1.tar.gz", hash = "sha256:b6062987dfc51f0fcb809187cffbd60f35df7acb4589091f154214af6d0d49d3"},
]
iniconfig = [
    {file = "iniconfig-1.1.1-py2.py3-none-any.whl", hash = "sha256:011e24c64b7f47f6ebd835bb12a743f2fbe9a26d4cecaa7f53bc4f35ee9da8b3"},
    {file = "iniconfig-1.1.1.tar.gz", hash = "sha256:bc3af051d7d14b2ee5ef9969666def0cd1a000e121eaea580d4a313df4b37f32"},
]
ipdb = [
    {file = "ipdb-0.13.9.tar.gz", hash = "sha256:951bd9a64731c444fd907a5ce268543020086a697f6be08f7cc2c9a752a278c5"},
]
ipython = [
    {file = "ipython-8.3.0-py3-none-any.whl", hash = "sha256:341456643a764c28f670409bbd5d2518f9b82c013441084ff2c2fc999698f83b"},
    {file = "ipython-8.3.0.tar.gz", hash = "sha256:807ae3cf43b84693c9272f70368440a9a7eaa2e7e6882dad943c32fbf7e51402"},
]
jedi = [
    {file = "jedi-0.18.1-py2.py3-none-any.whl", hash = "sha256:637c9635fcf47945ceb91cd7f320234a7be540ded6f3e99a50cb6febdfd1ba8d"},
    {file = "jedi-0.18.1.tar.gz", hash = "sha256:74137626a64a99c8eb6ae5832d99b3bdd7d29a3850fe2aa80a4126b2a7d949ab"},
]
jpype1 = [
    {file = "JPype1-1.3.0-cp35-cp35m-manylinux_2_5_i686.manylinux1_i686.whl", hash = "sha256:1eb690b3757d8ff3f853941c73b6f9caa2b3f7851ec9a105e0388558bf726690"},
    {file = "JPype1-1.3.0-cp35-cp35m-manylinux_2_5_x86_64.manylinux1_x86_64.whl", hash = "sha256:7bb61de43e4b7f83a9a0d84e553939912c758430d13d0667befa9a5c935e955e"},
    {file = "JPype1-1.3.0-cp36-cp36m-macosx_10_9_x86_64.whl", hash = "sha256:7b674d1888a3433a22ef0c8c67e8bb137252de7c358db2cc85af3565de3af595"},
    {file = "JPype1-1.3.0-cp36-cp36m-manylinux_2_5_i686.manylinux1_i686.whl", hash = "sha256:f4d65ac9c13d785da3555fbc0f710ea62c716036c265a3cc8f8d8d36b9aaa1c7"},
    {file = "JPype1-1.3.0-cp36-cp36m-manylinux_2_5_x86_64.manylinux1_x86_64.whl", hash = "sha256:d89ef97478da724728fc946e12256f5a62c5cb0d7107aa30256ffb4413754eea"},
    {file = "JPype1-1.3.0-cp36-cp36m-win_amd64.whl", hash = "sha256:f356f10e9f77a77466557076555eacde342b558905143c6e49c84e8e72712d2c"},
    {file = "JPype1-1.3.0-cp37-cp37m-macosx_10_9_x86_64.whl", hash = "sha256:82d83b0e7baadbd876f498c5ba2356f0a87c0372e88e89bbb3c3c09044e80921"},
    {file = "JPype1-1.3.0-cp37-cp37m-manylinux_2_5_i686.manylinux1_i686.whl", hash = "sha256:487843f84dbb3df59d63bb95583320edcf33cc112856c3d28c95c907c7535075"},
    {file = "JPype1-1.3.0-cp37-cp37m-manylinux_2_5_x86_64.manylinux1_x86_64.whl", hash = "sha256:e1f54084018deeab84aea349963335b2883a7ac91173fe681ba63d3ff09eb68c"},
    {file = "JPype1-1.3.0-cp37-cp37m-win_amd64.whl", hash = "sha256:6b74385f38968dfbe01a0548c6066bb3072e5a2f2b082a1beeca0935abb789ba"},
    {file = "JPype1-1.3.0-cp38-cp38-macosx_10_9_x86_64.whl", hash = "sha256:b6171cabc41cda585f80ad84c6173cb1ad874c83e6810b100668bc867fa13046"},
    {file = "JPype1-1.3.0-cp38-cp38-manylinux_2_5_i686.manylinux1_i686.whl", hash = "sha256:fa1cf484a1e8c86839791f8667dfae8be3f7510c3fa3de6674608f29b4629554"},
    {file = "JPype1-1.3.0-cp38-cp38-manylinux_2_5_x86_64.manylinux1_x86_64.whl", hash = "sha256:5c39c3efce8cc18147f8269ae5cd7ed4a073f5ef00e78dbf17305fd6330c50e3"},
    {file = "JPype1-1.3.0-cp38-cp38-win_amd64.whl", hash = "sha256:a10f52623b377894dda664228baa0a64c7d4948973b91229238c9a5fbf560139"},
    {file = "JPype1-1.3.0-cp39-cp39-macosx_10_9_x86_64.whl", hash = "sha256:6d328e3ec0c626dd4272d4c6dbfaa0b66293c72dd1786adfb51bec33ee2f3fd3"},
    {file = "JPype1-1.3.0-cp39-cp39-manylinux_2_5_i686.manylinux1_i686.whl", hash = "sha256:953fdb406999d68bee8f48f809a3906df9509dca055183b7af0bed62515db29a"},
    {file = "JPype1-1.3.0-cp39-cp39-manylinux_2_5_x86_64.manylinux1_x86_64.whl", hash = "sha256:43583158b5c0c606b87b32ae3175d3d7f24eadefd6d29837f76f295d656a9eac"},
    {file = "JPype1-1.3.0-cp39-cp39-win_amd64.whl", hash = "sha256:748bee8759e4a1261284e4f48eab475abe66a2eb4c3f7f3967c71276efe6abe5"},
    {file = "JPype1-1.3.0.tar.gz", hash = "sha256:4fc27dba89750cb0c9d692466341ce60c0fe86a16051091cb5347a37cf884151"},
]
llvmlite = [
    {file = "llvmlite-0.38.0-cp310-cp310-macosx_10_9_x86_64.whl", hash = "sha256:0497a19428083a0544663732a925994d74e3b15c3c94946c6e7b6bf21a391264"},
    {file = "llvmlite-0.38.0-cp310-cp310-manylinux_2_17_aarch64.manylinux2014_aarch64.whl", hash = "sha256:b040d392e998582883cd680e81afb4cd2d331d69cb93d605c735bfd2caa09805"},
    {file = "llvmlite-0.38.0-cp310-cp310-manylinux_2_17_i686.manylinux2014_i686.whl", hash = "sha256:8b88cc3c6c0010df8a720c777ef1c0879d304404e0727c4ac9e3dc98d5815e10"},
    {file = "llvmlite-0.38.0-cp310-cp310-manylinux_2_17_x86_64.manylinux2014_x86_64.whl", hash = "sha256:87805405ccdd1add51f51d85997fbff01c920adf4da600dbe197e1f3eebd1e57"},
    {file = "llvmlite-0.38.0-cp310-cp310-win32.whl", hash = "sha256:17140e1462aa7f9250428fff7dd24187ea30498034a832bdb7385cbdc28fd4bf"},
    {file = "llvmlite-0.38.0-cp310-cp310-win_amd64.whl", hash = "sha256:c0f11feda33f2b49abf5acc11828eebb3098050bbf6cd1cd75e2b05eb7676cb1"},
    {file = "llvmlite-0.38.0-cp37-cp37m-macosx_10_9_x86_64.whl", hash = "sha256:f7a438917c30e87ac79bb89c773c100560dc346e0f0b03aabd88a6f6de3556c6"},
    {file = "llvmlite-0.38.0-cp37-cp37m-manylinux_2_17_aarch64.manylinux2014_aarch64.whl", hash = "sha256:2e8bbb8e97d7cc0b6d124ba9f8577955fdc7639715f925c410abe02d2bc92862"},
    {file = "llvmlite-0.38.0-cp37-cp37m-manylinux_2_17_i686.manylinux2014_i686.whl", hash = "sha256:5845432b4660c530d27c46434b9669290f205d9b1c1e02e52f43f6d11782b4be"},
    {file = "llvmlite-0.38.0-cp37-cp37m-manylinux_2_17_x86_64.manylinux2014_x86_64.whl", hash = "sha256:6a91e25488609cc91db91de206e023b7fe0889ac007adb31c713e685384497ba"},
    {file = "llvmlite-0.38.0-cp37-cp37m-win32.whl", hash = "sha256:2426bfff67fdab577c7d5321c252d880434911caa6f9152f5be98da71b30e084"},
    {file = "llvmlite-0.38.0-cp37-cp37m-win_amd64.whl", hash = "sha256:6b48c8fffc3512a2e97c6f70deb09eb49c419af66ced79e317cc2323117dcec6"},
    {file = "llvmlite-0.38.0-cp38-cp38-macosx_10_9_x86_64.whl", hash = "sha256:e1095557a27b041f1217036e568a5449d4b385c2415cb4316b2f5476f96e9a58"},
    {file = "llvmlite-0.38.0-cp38-cp38-manylinux_2_17_aarch64.manylinux2014_aarch64.whl", hash = "sha256:081d9c36d8e012b86bac02af49e225d883975ab5978ba33c3cc291474620c84d"},
    {file = "llvmlite-0.38.0-cp38-cp38-manylinux_2_17_i686.manylinux2014_i686.whl", hash = "sha256:63e178c6f7872a39572e210cb266fb6db6386f5e622e2d8c79491b6d8c7aa942"},
    {file = "llvmlite-0.38.0-cp38-cp38-manylinux_2_17_x86_64.manylinux2014_x86_64.whl", hash = "sha256:48558fddce5ff351f9de98beff35888aa351598e5635b3b91d67ec9e10d458cc"},
    {file = "llvmlite-0.38.0-cp38-cp38-win32.whl", hash = "sha256:7e07bacc2bb2ef1bf33dbf64d4bd13330baeae2287902100b144e43bcd1b066b"},
    {file = "llvmlite-0.38.0-cp38-cp38-win_amd64.whl", hash = "sha256:37b66bf3624dd0b3739b4cf1b3cc3735dbe7799bc90d2a7a79a54b0ce37e1a38"},
    {file = "llvmlite-0.38.0-cp39-cp39-macosx_10_9_x86_64.whl", hash = "sha256:f43861f382b954fbf2ff88db5f13b00ac11ec4353445d3ba80e1eadcdd06c149"},
    {file = "llvmlite-0.38.0-cp39-cp39-manylinux_2_17_aarch64.manylinux2014_aarch64.whl", hash = "sha256:0fb7cb2907814dd03a152549d1c4dfee4854881d9cc7da85414b77903a681aa6"},
    {file = "llvmlite-0.38.0-cp39-cp39-manylinux_2_17_i686.manylinux2014_i686.whl", hash = "sha256:c967b96d708556597e003217fd99f0c20e73d09c91d6d5054c538becc396ba79"},
    {file = "llvmlite-0.38.0-cp39-cp39-manylinux_2_17_x86_64.manylinux2014_x86_64.whl", hash = "sha256:3f7b2838898c80557e959f83fb28d260e5e2301396f34830f3ec6811ae53f6be"},
    {file = "llvmlite-0.38.0-cp39-cp39-win32.whl", hash = "sha256:de321a680690d1ce040f34294d215ed0ac5fdcf7c98f044d11ac9b9d9ebc969f"},
    {file = "llvmlite-0.38.0-cp39-cp39-win_amd64.whl", hash = "sha256:70734d46c2611f3fe765985fe356aaec393dc79bbd735f7f4d23f910b5148dc3"},
    {file = "llvmlite-0.38.0.tar.gz", hash = "sha256:a99d166ccf3b116f3b9ed23b9b70ba2415640a9c978f3aaa13fad49c58f4965c"},
]
mako = [
    {file = "Mako-1.2.0-py3-none-any.whl", hash = "sha256:23aab11fdbbb0f1051b93793a58323ff937e98e34aece1c4219675122e57e4ba"},
    {file = "Mako-1.2.0.tar.gz", hash = "sha256:9a7c7e922b87db3686210cf49d5d767033a41d4010b284e747682c92bddd8b39"},
]
markdown = [
    {file = "Markdown-3.3.7-py3-none-any.whl", hash = "sha256:f5da449a6e1c989a4cea2631aa8ee67caa5a2ef855d551c88f9e309f4634c621"},
    {file = "Markdown-3.3.7.tar.gz", hash = "sha256:cbb516f16218e643d8e0a95b309f77eb118cb138d39a4f27851e6a63581db874"},
]
markupsafe = [
    {file = "MarkupSafe-2.1.1-cp310-cp310-macosx_10_9_universal2.whl", hash = "sha256:86b1f75c4e7c2ac2ccdaec2b9022845dbb81880ca318bb7a0a01fbf7813e3812"},
    {file = "MarkupSafe-2.1.1-cp310-cp310-macosx_10_9_x86_64.whl", hash = "sha256:f121a1420d4e173a5d96e47e9a0c0dcff965afdf1626d28de1460815f7c4ee7a"},
    {file = "MarkupSafe-2.1.1-cp310-cp310-manylinux_2_17_aarch64.manylinux2014_aarch64.whl", hash = "sha256:a49907dd8420c5685cfa064a1335b6754b74541bbb3706c259c02ed65b644b3e"},
    {file = "MarkupSafe-2.1.1-cp310-cp310-manylinux_2_17_x86_64.manylinux2014_x86_64.whl", hash = "sha256:10c1bfff05d95783da83491be968e8fe789263689c02724e0c691933c52994f5"},
    {file = "MarkupSafe-2.1.1-cp310-cp310-manylinux_2_5_i686.manylinux1_i686.manylinux_2_17_i686.manylinux2014_i686.whl", hash = "sha256:b7bd98b796e2b6553da7225aeb61f447f80a1ca64f41d83612e6139ca5213aa4"},
    {file = "MarkupSafe-2.1.1-cp310-cp310-musllinux_1_1_aarch64.whl", hash = "sha256:b09bf97215625a311f669476f44b8b318b075847b49316d3e28c08e41a7a573f"},
    {file = "MarkupSafe-2.1.1-cp310-cp310-musllinux_1_1_i686.whl", hash = "sha256:694deca8d702d5db21ec83983ce0bb4b26a578e71fbdbd4fdcd387daa90e4d5e"},
    {file = "MarkupSafe-2.1.1-cp310-cp310-musllinux_1_1_x86_64.whl", hash = "sha256:efc1913fd2ca4f334418481c7e595c00aad186563bbc1ec76067848c7ca0a933"},
    {file = "MarkupSafe-2.1.1-cp310-cp310-win32.whl", hash = "sha256:4a33dea2b688b3190ee12bd7cfa29d39c9ed176bda40bfa11099a3ce5d3a7ac6"},
    {file = "MarkupSafe-2.1.1-cp310-cp310-win_amd64.whl", hash = "sha256:dda30ba7e87fbbb7eab1ec9f58678558fd9a6b8b853530e176eabd064da81417"},
    {file = "MarkupSafe-2.1.1-cp37-cp37m-macosx_10_9_x86_64.whl", hash = "sha256:671cd1187ed5e62818414afe79ed29da836dde67166a9fac6d435873c44fdd02"},
    {file = "MarkupSafe-2.1.1-cp37-cp37m-manylinux_2_17_aarch64.manylinux2014_aarch64.whl", hash = "sha256:3799351e2336dc91ea70b034983ee71cf2f9533cdff7c14c90ea126bfd95d65a"},
    {file = "MarkupSafe-2.1.1-cp37-cp37m-manylinux_2_17_x86_64.manylinux2014_x86_64.whl", hash = "sha256:e72591e9ecd94d7feb70c1cbd7be7b3ebea3f548870aa91e2732960fa4d57a37"},
    {file = "MarkupSafe-2.1.1-cp37-cp37m-manylinux_2_5_i686.manylinux1_i686.manylinux_2_17_i686.manylinux2014_i686.whl", hash = "sha256:6fbf47b5d3728c6aea2abb0589b5d30459e369baa772e0f37a0320185e87c980"},
    {file = "MarkupSafe-2.1.1-cp37-cp37m-musllinux_1_1_aarch64.whl", hash = "sha256:d5ee4f386140395a2c818d149221149c54849dfcfcb9f1debfe07a8b8bd63f9a"},
    {file = "MarkupSafe-2.1.1-cp37-cp37m-musllinux_1_1_i686.whl", hash = "sha256:bcb3ed405ed3222f9904899563d6fc492ff75cce56cba05e32eff40e6acbeaa3"},
    {file = "MarkupSafe-2.1.1-cp37-cp37m-musllinux_1_1_x86_64.whl", hash = "sha256:e1c0b87e09fa55a220f058d1d49d3fb8df88fbfab58558f1198e08c1e1de842a"},
    {file = "MarkupSafe-2.1.1-cp37-cp37m-win32.whl", hash = "sha256:8dc1c72a69aa7e082593c4a203dcf94ddb74bb5c8a731e4e1eb68d031e8498ff"},
    {file = "MarkupSafe-2.1.1-cp37-cp37m-win_amd64.whl", hash = "sha256:97a68e6ada378df82bc9f16b800ab77cbf4b2fada0081794318520138c088e4a"},
    {file = "MarkupSafe-2.1.1-cp38-cp38-macosx_10_9_universal2.whl", hash = "sha256:e8c843bbcda3a2f1e3c2ab25913c80a3c5376cd00c6e8c4a86a89a28c8dc5452"},
    {file = "MarkupSafe-2.1.1-cp38-cp38-macosx_10_9_x86_64.whl", hash = "sha256:0212a68688482dc52b2d45013df70d169f542b7394fc744c02a57374a4207003"},
    {file = "MarkupSafe-2.1.1-cp38-cp38-manylinux_2_17_aarch64.manylinux2014_aarch64.whl", hash = "sha256:8e576a51ad59e4bfaac456023a78f6b5e6e7651dcd383bcc3e18d06f9b55d6d1"},
    {file = "MarkupSafe-2.1.1-cp38-cp38-manylinux_2_17_x86_64.manylinux2014_x86_64.whl", hash = "sha256:4b9fe39a2ccc108a4accc2676e77da025ce383c108593d65cc909add5c3bd601"},
    {file = "MarkupSafe-2.1.1-cp38-cp38-manylinux_2_5_i686.manylinux1_i686.manylinux_2_17_i686.manylinux2014_i686.whl", hash = "sha256:96e37a3dc86e80bf81758c152fe66dbf60ed5eca3d26305edf01892257049925"},
    {file = "MarkupSafe-2.1.1-cp38-cp38-musllinux_1_1_aarch64.whl", hash = "sha256:6d0072fea50feec76a4c418096652f2c3238eaa014b2f94aeb1d56a66b41403f"},
    {file = "MarkupSafe-2.1.1-cp38-cp38-musllinux_1_1_i686.whl", hash = "sha256:089cf3dbf0cd6c100f02945abeb18484bd1ee57a079aefd52cffd17fba910b88"},
    {file = "MarkupSafe-2.1.1-cp38-cp38-musllinux_1_1_x86_64.whl", hash = "sha256:6a074d34ee7a5ce3effbc526b7083ec9731bb3cbf921bbe1d3005d4d2bdb3a63"},
    {file = "MarkupSafe-2.1.1-cp38-cp38-win32.whl", hash = "sha256:421be9fbf0ffe9ffd7a378aafebbf6f4602d564d34be190fc19a193232fd12b1"},
    {file = "MarkupSafe-2.1.1-cp38-cp38-win_amd64.whl", hash = "sha256:fc7b548b17d238737688817ab67deebb30e8073c95749d55538ed473130ec0c7"},
    {file = "MarkupSafe-2.1.1-cp39-cp39-macosx_10_9_universal2.whl", hash = "sha256:e04e26803c9c3851c931eac40c695602c6295b8d432cbe78609649ad9bd2da8a"},
    {file = "MarkupSafe-2.1.1-cp39-cp39-macosx_10_9_x86_64.whl", hash = "sha256:b87db4360013327109564f0e591bd2a3b318547bcef31b468a92ee504d07ae4f"},
    {file = "MarkupSafe-2.1.1-cp39-cp39-manylinux_2_17_aarch64.manylinux2014_aarch64.whl", hash = "sha256:99a2a507ed3ac881b975a2976d59f38c19386d128e7a9a18b7df6fff1fd4c1d6"},
    {file = "MarkupSafe-2.1.1-cp39-cp39-manylinux_2_17_x86_64.manylinux2014_x86_64.whl", hash = "sha256:56442863ed2b06d19c37f94d999035e15ee982988920e12a5b4ba29b62ad1f77"},
    {file = "MarkupSafe-2.1.1-cp39-cp39-manylinux_2_5_i686.manylinux1_i686.manylinux_2_17_i686.manylinux2014_i686.whl", hash = "sha256:3ce11ee3f23f79dbd06fb3d63e2f6af7b12db1d46932fe7bd8afa259a5996603"},
    {file = "MarkupSafe-2.1.1-cp39-cp39-musllinux_1_1_aarch64.whl", hash = "sha256:33b74d289bd2f5e527beadcaa3f401e0df0a89927c1559c8566c066fa4248ab7"},
    {file = "MarkupSafe-2.1.1-cp39-cp39-musllinux_1_1_i686.whl", hash = "sha256:43093fb83d8343aac0b1baa75516da6092f58f41200907ef92448ecab8825135"},
    {file = "MarkupSafe-2.1.1-cp39-cp39-musllinux_1_1_x86_64.whl", hash = "sha256:8e3dcf21f367459434c18e71b2a9532d96547aef8a871872a5bd69a715c15f96"},
    {file = "MarkupSafe-2.1.1-cp39-cp39-win32.whl", hash = "sha256:d4306c36ca495956b6d568d276ac11fdd9c30a36f1b6eb928070dc5360b22e1c"},
    {file = "MarkupSafe-2.1.1-cp39-cp39-win_amd64.whl", hash = "sha256:46d00d6cfecdde84d40e572d63735ef81423ad31184100411e6e3388d405e247"},
    {file = "MarkupSafe-2.1.1.tar.gz", hash = "sha256:7f91197cc9e48f989d12e4e6fbc46495c446636dfc81b9ccf50bb0ec74b91d4b"},
]
matplotlib-inline = [
    {file = "matplotlib-inline-0.1.3.tar.gz", hash = "sha256:a04bfba22e0d1395479f866853ec1ee28eea1485c1d69a6faf00dc3e24ff34ee"},
    {file = "matplotlib_inline-0.1.3-py3-none-any.whl", hash = "sha256:aed605ba3b72462d64d475a21a9296f400a19c4f74a31b59103d2a99ffd5aa5c"},
]
moderngl = [
    {file = "moderngl-5.6.4-cp310-cp310-macosx_10_9_universal2.whl", hash = "sha256:186f8ab2b869c56f677dc87de0577a60790fb9306bd5149cedc433a39e9291e5"},
    {file = "moderngl-5.6.4-cp310-cp310-macosx_10_9_x86_64.whl", hash = "sha256:de252103b24a8dc40c7f6e1755e29bc9263c33b92141787b50c7ab0266c74906"},
    {file = "moderngl-5.6.4-cp310-cp310-manylinux_2_17_aarch64.manylinux2014_aarch64.whl", hash = "sha256:4bcfcec3bc3b9a1ee19e94fa524913fd45c37214ea69301a6911e8e53f966029"},
    {file = "moderngl-5.6.4-cp310-cp310-manylinux_2_17_x86_64.manylinux2014_x86_64.whl", hash = "sha256:5d76b0fb489a5dc6da591b979f8c471bb5b67409afaa9fe4569bc0abf25221f4"},
    {file = "moderngl-5.6.4-cp310-cp310-manylinux_2_24_x86_64.manylinux_2_27_x86_64.whl", hash = "sha256:792ffe1ec233ed5fcfb0c14955a7f944d64c0d49713ff8b9c5fa3176d96f05c3"},
    {file = "moderngl-5.6.4-cp310-cp310-manylinux_2_24_x86_64.whl", hash = "sha256:1f9ed0bc0d706124a01be2ad59b5774bb3b023e61dcf39faf7c4c7ef4b9f4f75"},
    {file = "moderngl-5.6.4-cp310-cp310-manylinux_2_5_i686.manylinux1_i686.manylinux_2_17_i686.manylinux2014_i686.whl", hash = "sha256:f7c2fce8b7a68f3df9189a19f424478e1d853cfd3e142efd1eb0d4cdf44148d7"},
    {file = "moderngl-5.6.4-cp310-cp310-win32.whl", hash = "sha256:0c6b482f678641e56bd44acecd10eddf74d2cd31e472eff6cca05493cf01e2c9"},
    {file = "moderngl-5.6.4-cp310-cp310-win_amd64.whl", hash = "sha256:28b517fc56c9ab9eb1f5833f7d7b1274d3719b962f95f55ccd8a0f6db884a92b"},
    {file = "moderngl-5.6.4-cp35-cp35m-macosx_10_9_x86_64.whl", hash = "sha256:bc3764d67f037b67051871345a1d0b7a3d2c19cb5c0c0af0a84c532e802d6642"},
    {file = "moderngl-5.6.4-cp35-cp35m-manylinux1_i686.whl", hash = "sha256:90006d9dfd5333da604a7d26b2a5e70e1a570f291cd745b8bf80e4833d8821b6"},
    {file = "moderngl-5.6.4-cp35-cp35m-manylinux1_x86_64.whl", hash = "sha256:af44437545380a840dafd09658eb56592831dbd4fb481d320249d0d42c591bae"},
    {file = "moderngl-5.6.4-cp35-cp35m-win32.whl", hash = "sha256:b5023633bcbfbab90be6a6f4edcde75f9c1e244d9acbda94678f3e3fb238b363"},
    {file = "moderngl-5.6.4-cp35-cp35m-win_amd64.whl", hash = "sha256:ffc48fc4deeb525ed33a828d13ca4c12c5af8e5cb0449011f1802e18b5fc3c25"},
    {file = "moderngl-5.6.4-cp36-cp36m-macosx_10_9_x86_64.whl", hash = "sha256:331fd4bce60b10a08eed81a3ed4c70b7c297c38f981fdf3968d03a1c892af247"},
    {file = "moderngl-5.6.4-cp36-cp36m-manylinux1_i686.whl", hash = "sha256:1bd864b5cc2fc1255785e33575cec98fa5ded698503c4f8f3fa9230abeaa3a04"},
    {file = "moderngl-5.6.4-cp36-cp36m-manylinux1_x86_64.whl", hash = "sha256:b22534529f5bc52c1fe43336787c06d51123ae978fb56e74e47cabd85056c934"},
    {file = "moderngl-5.6.4-cp36-cp36m-manylinux_2_17_aarch64.manylinux2014_aarch64.whl", hash = "sha256:b5151ccf38af80ce8600eac089df1c814eb72aa99c8768307348c1a170104b7e"},
    {file = "moderngl-5.6.4-cp36-cp36m-manylinux_2_17_x86_64.manylinux2014_x86_64.whl", hash = "sha256:2ef57f65c639d12d534dce70e5c08965f0856ac371c669c7586904b8db6453eb"},
    {file = "moderngl-5.6.4-cp36-cp36m-manylinux_2_5_i686.manylinux1_i686.manylinux_2_17_i686.manylinux2014_i686.whl", hash = "sha256:0032c07b31bec50b26bba7ee7999e0f697000b31456bfa84391614bb92dba376"},
    {file = "moderngl-5.6.4-cp36-cp36m-win32.whl", hash = "sha256:ee5b1eced39d7f6dc68782c2abf01c1130a40b6d83d333d175ee71adbea7c721"},
    {file = "moderngl-5.6.4-cp36-cp36m-win_amd64.whl", hash = "sha256:52ee915a559762f0e992344961b35e0d241be32f8aa7464494e958f777e0534c"},
    {file = "moderngl-5.6.4-cp37-cp37m-macosx_10_9_x86_64.whl", hash = "sha256:f83f6ab1fafdba2d9c06a7a1c8a4e460689ea1d514146606acc74f14e0831d93"},
    {file = "moderngl-5.6.4-cp37-cp37m-manylinux1_i686.whl", hash = "sha256:c350e06affea9fabc636b2350cf6e58d83ee2e7264527eee0f5d142c167f5463"},
    {file = "moderngl-5.6.4-cp37-cp37m-manylinux1_x86_64.whl", hash = "sha256:3eb65afc8ec4a1d4a4c48696fb0f4f6cf7a7ada6bef97818d717dbca73c57b11"},
    {file = "moderngl-5.6.4-cp37-cp37m-manylinux_2_17_aarch64.manylinux2014_aarch64.whl", hash = "sha256:61ec09bb3382d36e5ef3e627e85744b719db1175c3a3fdbadf9acde48eb1aca6"},
    {file = "moderngl-5.6.4-cp37-cp37m-manylinux_2_17_x86_64.manylinux2014_x86_64.whl", hash = "sha256:23b6b30c5a16807d9d2b92f343fcdca8713a88801d8afa985decd302bb6ef7e9"},
    {file = "moderngl-5.6.4-cp37-cp37m-manylinux_2_5_i686.manylinux1_i686.manylinux_2_17_i686.manylinux2014_i686.whl", hash = "sha256:5eb217b7726511d2382bfdd56b2a8ff5489aa7d1d73bf4f854343b07df286fa9"},
    {file = "moderngl-5.6.4-cp37-cp37m-win32.whl", hash = "sha256:4fd721eb83e73d34c3f7b5a11aec656fef461b51bbe7503b07ea27370c593cbd"},
    {file = "moderngl-5.6.4-cp37-cp37m-win_amd64.whl", hash = "sha256:01c71d94dbd59b5d37ead463991e2998c0924426cffa393b9da2b8334551c998"},
    {file = "moderngl-5.6.4-cp38-cp38-macosx_10_9_universal2.whl", hash = "sha256:46e7e03360eafa77159e0d6142904de0d2e9400254414820bbc2d0ca16b14388"},
    {file = "moderngl-5.6.4-cp38-cp38-macosx_10_9_x86_64.whl", hash = "sha256:d2ec6ecd845f21ba44a08c11521cb71f2a9c2ea2ec189b7ed30d17837d392d70"},
    {file = "moderngl-5.6.4-cp38-cp38-manylinux1_i686.whl", hash = "sha256:40f74a2246e5302f93f2d46f76c0d2a26cbed1eb29731674c4052476f1e9c9ea"},
    {file = "moderngl-5.6.4-cp38-cp38-manylinux1_x86_64.whl", hash = "sha256:5e158e6881034c7e1d0c583d7c82ff608439606f2359dc6098e4be4fd93cef9d"},
    {file = "moderngl-5.6.4-cp38-cp38-manylinux_2_17_aarch64.manylinux2014_aarch64.whl", hash = "sha256:0eb8fb5efab2716938308732d16d0caf1a195015d84d73f2b73e3adacd228ba6"},
    {file = "moderngl-5.6.4-cp38-cp38-manylinux_2_17_x86_64.manylinux2014_x86_64.whl", hash = "sha256:59907d8855dd3ccf1950e8f43f5a1a7cdd93910d8edf538bf52e62098be22360"},
    {file = "moderngl-5.6.4-cp38-cp38-manylinux_2_5_i686.manylinux1_i686.manylinux_2_17_i686.manylinux2014_i686.whl", hash = "sha256:8037b6934843000d5fecd2b1933d3894687123fc9afdb19af52a9a628971163d"},
    {file = "moderngl-5.6.4-cp38-cp38-win32.whl", hash = "sha256:a28dc741469eeb69549ee85b4ddbf8e9cfca6a2b19ce0406df9fde20f78082c8"},
    {file = "moderngl-5.6.4-cp38-cp38-win_amd64.whl", hash = "sha256:ce87962b91635d857cac4a753c5d5f647d94dc66dcb0f090bb8d758fd226c3e8"},
    {file = "moderngl-5.6.4-cp39-cp39-macosx_10_9_universal2.whl", hash = "sha256:d4c56e15a5fb29de0295891ec3b153e2bd8aeada0c0825135aa5851fa481ff28"},
    {file = "moderngl-5.6.4-cp39-cp39-macosx_10_9_x86_64.whl", hash = "sha256:3fb139bcdd25eae2c546e5788e9d8719f6c4b18a2ba68a9df31699b4ac57d62d"},
    {file = "moderngl-5.6.4-cp39-cp39-manylinux_2_17_aarch64.manylinux2014_aarch64.whl", hash = "sha256:d9645afaa1704b2628d8a58be0760243d9954a62902283b176ea00a55b54eafe"},
    {file = "moderngl-5.6.4-cp39-cp39-manylinux_2_17_x86_64.manylinux2014_x86_64.whl", hash = "sha256:4a3aaa15eb4d43b79e06a46945869feb13f325312ad63666ef2b7d3e216e3a09"},
    {file = "moderngl-5.6.4-cp39-cp39-manylinux_2_5_i686.manylinux1_i686.manylinux_2_17_i686.manylinux2014_i686.whl", hash = "sha256:a07531c6b0f3da3058bd8927bc6c75eface98ce1416d8be4072b9b11b314b718"},
    {file = "moderngl-5.6.4-cp39-cp39-win32.whl", hash = "sha256:fc5cc1601a3df8f45f1901c6b9960731e0619d1781b0d036e12341fbf2ef55d3"},
    {file = "moderngl-5.6.4-cp39-cp39-win_amd64.whl", hash = "sha256:1c74b71c9acee9f0e69807a086d76e92f37c1960c3bb1d6a6e2472fd03f7be5b"},
    {file = "moderngl-5.6.4-pp37-pypy37_pp73-macosx_10_9_x86_64.whl", hash = "sha256:1927a52fd3465c508045a1c4a8ea8c793399830d48458d431936f24f8827f136"},
    {file = "moderngl-5.6.4-pp37-pypy37_pp73-manylinux_2_17_aarch64.manylinux2014_aarch64.whl", hash = "sha256:6d04747cc9a96f786d04c8a176d5d2cbb51159efd66287d0e676ac674f53e861"},
    {file = "moderngl-5.6.4-pp37-pypy37_pp73-manylinux_2_17_x86_64.manylinux2014_x86_64.whl", hash = "sha256:d9092c50a2bb293be770f6f0ae5f1cb940848bf03682696c473a6d3f2c7710d2"},
    {file = "moderngl-5.6.4-pp37-pypy37_pp73-manylinux_2_5_i686.manylinux1_i686.manylinux_2_17_i686.manylinux2014_i686.whl", hash = "sha256:571e524fde685e21dbe132f4eb7bb223cfc235dc917a4cf122bc44897be18e89"},
    {file = "moderngl-5.6.4-pp37-pypy37_pp73-win_amd64.whl", hash = "sha256:ee02dba4b32d7a165a36c797ce495d71deb085a7e29cfa7f1236fa7ccdfc6160"},
    {file = "moderngl-5.6.4-pp38-pypy38_pp73-macosx_10_9_x86_64.whl", hash = "sha256:0c02fdd386c45ad5d5053a436da64181a7821a042f6665c4ae415edfbdfe244c"},
    {file = "moderngl-5.6.4-pp38-pypy38_pp73-manylinux_2_17_aarch64.manylinux2014_aarch64.whl", hash = "sha256:3e2b40f1e11ee5f251a0d564e6a5d285ff91adf361e84f6912fc10959b92bd83"},
    {file = "moderngl-5.6.4-pp38-pypy38_pp73-manylinux_2_17_x86_64.manylinux2014_x86_64.whl", hash = "sha256:b1d5f918dda6dc1ec5465d7105b06c5525041fbc368df5d4636145006ce3d303"},
    {file = "moderngl-5.6.4-pp38-pypy38_pp73-manylinux_2_5_i686.manylinux1_i686.manylinux_2_17_i686.manylinux2014_i686.whl", hash = "sha256:8a6bd0e342388b931954671ccf8300ab36cc7d8c991547581efa6df5628bda8b"},
    {file = "moderngl-5.6.4-pp38-pypy38_pp73-win_amd64.whl", hash = "sha256:890caba3795a0288259d76a2cee014c6ffc00619bef179a8d0a87fd9c16a3729"},
    {file = "moderngl-5.6.4.tar.gz", hash = "sha256:8c6d04559f5e3bf75a18525cd46d213c0f3a8409363718978e6de691bdb551fb"},
]
moviepy = [
    {file = "moviepy-1.0.3.tar.gz", hash = "sha256:2884e35d1788077db3ff89e763c5ba7bfddbd7ae9108c9bc809e7ba58fa433f5"},
]
msgpack = [
    {file = "msgpack-1.0.3-cp310-cp310-macosx_10_9_universal2.whl", hash = "sha256:96acc674bb9c9be63fa8b6dabc3248fdc575c4adc005c440ad02f87ca7edd079"},
    {file = "msgpack-1.0.3-cp310-cp310-macosx_10_9_x86_64.whl", hash = "sha256:2c3ca57c96c8e69c1a0d2926a6acf2d9a522b41dc4253a8945c4c6cd4981a4e3"},
    {file = "msgpack-1.0.3-cp310-cp310-manylinux_2_17_aarch64.manylinux2014_aarch64.whl", hash = "sha256:b0a792c091bac433dfe0a70ac17fc2087d4595ab835b47b89defc8bbabcf5c73"},
    {file = "msgpack-1.0.3-cp310-cp310-manylinux_2_17_x86_64.manylinux2014_x86_64.whl", hash = "sha256:1c58cdec1cb5fcea8c2f1771d7b5fec79307d056874f746690bd2bdd609ab147"},
    {file = "msgpack-1.0.3-cp310-cp310-manylinux_2_5_i686.manylinux1_i686.manylinux_2_17_i686.manylinux2014_i686.whl", hash = "sha256:2f97c0f35b3b096a330bb4a1a9247d0bd7e1f3a2eba7ab69795501504b1c2c39"},
    {file = "msgpack-1.0.3-cp310-cp310-win32.whl", hash = "sha256:36a64a10b16c2ab31dcd5f32d9787ed41fe68ab23dd66957ca2826c7f10d0b85"},
    {file = "msgpack-1.0.3-cp310-cp310-win_amd64.whl", hash = "sha256:c1ba333b4024c17c7591f0f372e2daa3c31db495a9b2af3cf664aef3c14354f7"},
    {file = "msgpack-1.0.3-cp36-cp36m-macosx_10_9_x86_64.whl", hash = "sha256:c2140cf7a3ec475ef0938edb6eb363fa704159e0bf71dde15d953bacc1cf9d7d"},
    {file = "msgpack-1.0.3-cp36-cp36m-manylinux_2_17_aarch64.manylinux2014_aarch64.whl", hash = "sha256:6f4c22717c74d44bcd7af353024ce71c6b55346dad5e2cc1ddc17ce8c4507c6b"},
    {file = "msgpack-1.0.3-cp36-cp36m-manylinux_2_17_x86_64.manylinux2014_x86_64.whl", hash = "sha256:47d733a15ade190540c703de209ffbc42a3367600421b62ac0c09fde594da6ec"},
    {file = "msgpack-1.0.3-cp36-cp36m-manylinux_2_5_i686.manylinux1_i686.manylinux_2_17_i686.manylinux2014_i686.whl", hash = "sha256:c7e03b06f2982aa98d4ddd082a210c3db200471da523f9ac197f2828e80e7770"},
    {file = "msgpack-1.0.3-cp36-cp36m-win32.whl", hash = "sha256:3d875631ecab42f65f9dce6f55ce6d736696ced240f2634633188de2f5f21af9"},
    {file = "msgpack-1.0.3-cp36-cp36m-win_amd64.whl", hash = "sha256:40fb89b4625d12d6027a19f4df18a4de5c64f6f3314325049f219683e07e678a"},
    {file = "msgpack-1.0.3-cp37-cp37m-macosx_10_9_x86_64.whl", hash = "sha256:6eef0cf8db3857b2b556213d97dd82de76e28a6524853a9beb3264983391dc1a"},
    {file = "msgpack-1.0.3-cp37-cp37m-manylinux_2_17_aarch64.manylinux2014_aarch64.whl", hash = "sha256:0d8c332f53ffff01953ad25131272506500b14750c1d0ce8614b17d098252fbc"},
    {file = "msgpack-1.0.3-cp37-cp37m-manylinux_2_17_x86_64.manylinux2014_x86_64.whl", hash = "sha256:9c0903bd93cbd34653dd63bbfcb99d7539c372795201f39d16fdfde4418de43a"},
    {file = "msgpack-1.0.3-cp37-cp37m-manylinux_2_5_i686.manylinux1_i686.manylinux_2_17_i686.manylinux2014_i686.whl", hash = "sha256:bf1e6bfed4860d72106f4e0a1ab519546982b45689937b40257cfd820650b920"},
    {file = "msgpack-1.0.3-cp37-cp37m-win32.whl", hash = "sha256:d02cea2252abc3756b2ac31f781f7a98e89ff9759b2e7450a1c7a0d13302ff50"},
    {file = "msgpack-1.0.3-cp37-cp37m-win_amd64.whl", hash = "sha256:2f30dd0dc4dfe6231ad253b6f9f7128ac3202ae49edd3f10d311adc358772dba"},
    {file = "msgpack-1.0.3-cp38-cp38-macosx_10_9_universal2.whl", hash = "sha256:f201d34dc89342fabb2a10ed7c9a9aaaed9b7af0f16a5923f1ae562b31258dea"},
    {file = "msgpack-1.0.3-cp38-cp38-macosx_10_9_x86_64.whl", hash = "sha256:bb87f23ae7d14b7b3c21009c4b1705ec107cb21ee71975992f6aca571fb4a42a"},
    {file = "msgpack-1.0.3-cp38-cp38-manylinux_2_17_aarch64.manylinux2014_aarch64.whl", hash = "sha256:8a3a5c4b16e9d0edb823fe54b59b5660cc8d4782d7bf2c214cb4b91a1940a8ef"},
    {file = "msgpack-1.0.3-cp38-cp38-manylinux_2_17_x86_64.manylinux2014_x86_64.whl", hash = "sha256:f74da1e5fcf20ade12c6bf1baa17a2dc3604958922de8dc83cbe3eff22e8b611"},
    {file = "msgpack-1.0.3-cp38-cp38-manylinux_2_5_i686.manylinux1_i686.manylinux_2_17_i686.manylinux2014_i686.whl", hash = "sha256:73a80bd6eb6bcb338c1ec0da273f87420829c266379c8c82fa14c23fb586cfa1"},
    {file = "msgpack-1.0.3-cp38-cp38-win32.whl", hash = "sha256:9fce00156e79af37bb6db4e7587b30d11e7ac6a02cb5bac387f023808cd7d7f4"},
    {file = "msgpack-1.0.3-cp38-cp38-win_amd64.whl", hash = "sha256:9b6f2d714c506e79cbead331de9aae6837c8dd36190d02da74cb409b36162e8a"},
    {file = "msgpack-1.0.3-cp39-cp39-macosx_10_9_universal2.whl", hash = "sha256:89908aea5f46ee1474cc37fbc146677f8529ac99201bc2faf4ef8edc023c2bf3"},
    {file = "msgpack-1.0.3-cp39-cp39-macosx_10_9_x86_64.whl", hash = "sha256:973ad69fd7e31159eae8f580f3f707b718b61141838321c6fa4d891c4a2cca52"},
    {file = "msgpack-1.0.3-cp39-cp39-manylinux_2_17_aarch64.manylinux2014_aarch64.whl", hash = "sha256:da24375ab4c50e5b7486c115a3198d207954fe10aaa5708f7b65105df09109b2"},
    {file = "msgpack-1.0.3-cp39-cp39-manylinux_2_17_x86_64.manylinux2014_x86_64.whl", hash = "sha256:a598d0685e4ae07a0672b59792d2cc767d09d7a7f39fd9bd37ff84e060b1a996"},
    {file = "msgpack-1.0.3-cp39-cp39-manylinux_2_5_i686.manylinux1_i686.manylinux_2_17_i686.manylinux2014_i686.whl", hash = "sha256:e4c309a68cb5d6bbd0c50d5c71a25ae81f268c2dc675c6f4ea8ab2feec2ac4e2"},
    {file = "msgpack-1.0.3-cp39-cp39-win32.whl", hash = "sha256:494471d65b25a8751d19c83f1a482fd411d7ca7a3b9e17d25980a74075ba0e88"},
    {file = "msgpack-1.0.3-cp39-cp39-win_amd64.whl", hash = "sha256:f01b26c2290cbd74316990ba84a14ac3d599af9cebefc543d241a66e785cf17d"},
    {file = "msgpack-1.0.3.tar.gz", hash = "sha256:51fdc7fb93615286428ee7758cecc2f374d5ff363bdd884c7ea622a7a327a81e"},
]
msgpack-numpy = [
    {file = "msgpack-numpy-0.4.7.1.tar.gz", hash = "sha256:7eaf51acf82d7c467d21aa71df94e1c051b2055e54b755442051b474fa7cf5e1"},
    {file = "msgpack_numpy-0.4.7.1-py2.py3-none-any.whl", hash = "sha256:50d9e456d034ead6de53d9596a64bac4c9b0e15a682c4dce0efc556dc9d786fe"},
]
mypy = [
    {file = "mypy-0.910-cp35-cp35m-macosx_10_9_x86_64.whl", hash = "sha256:a155d80ea6cee511a3694b108c4494a39f42de11ee4e61e72bc424c490e46457"},
    {file = "mypy-0.910-cp35-cp35m-manylinux1_x86_64.whl", hash = "sha256:b94e4b785e304a04ea0828759172a15add27088520dc7e49ceade7834275bedb"},
    {file = "mypy-0.910-cp35-cp35m-manylinux2010_x86_64.whl", hash = "sha256:088cd9c7904b4ad80bec811053272986611b84221835e079be5bcad029e79dd9"},
    {file = "mypy-0.910-cp35-cp35m-win_amd64.whl", hash = "sha256:adaeee09bfde366d2c13fe6093a7df5df83c9a2ba98638c7d76b010694db760e"},
    {file = "mypy-0.910-cp36-cp36m-macosx_10_9_x86_64.whl", hash = "sha256:ecd2c3fe726758037234c93df7e98deb257fd15c24c9180dacf1ef829da5f921"},
    {file = "mypy-0.910-cp36-cp36m-manylinux1_x86_64.whl", hash = "sha256:d9dd839eb0dc1bbe866a288ba3c1afc33a202015d2ad83b31e875b5905a079b6"},
    {file = "mypy-0.910-cp36-cp36m-manylinux2010_x86_64.whl", hash = "sha256:3e382b29f8e0ccf19a2df2b29a167591245df90c0b5a2542249873b5c1d78212"},
    {file = "mypy-0.910-cp36-cp36m-win_amd64.whl", hash = "sha256:53fd2eb27a8ee2892614370896956af2ff61254c275aaee4c230ae771cadd885"},
    {file = "mypy-0.910-cp37-cp37m-macosx_10_9_x86_64.whl", hash = "sha256:b6fb13123aeef4a3abbcfd7e71773ff3ff1526a7d3dc538f3929a49b42be03f0"},
    {file = "mypy-0.910-cp37-cp37m-manylinux1_x86_64.whl", hash = "sha256:e4dab234478e3bd3ce83bac4193b2ecd9cf94e720ddd95ce69840273bf44f6de"},
    {file = "mypy-0.910-cp37-cp37m-manylinux2010_x86_64.whl", hash = "sha256:7df1ead20c81371ccd6091fa3e2878559b5c4d4caadaf1a484cf88d93ca06703"},
    {file = "mypy-0.910-cp37-cp37m-win_amd64.whl", hash = "sha256:0aadfb2d3935988ec3815952e44058a3100499f5be5b28c34ac9d79f002a4a9a"},
    {file = "mypy-0.910-cp38-cp38-macosx_10_9_x86_64.whl", hash = "sha256:ec4e0cd079db280b6bdabdc807047ff3e199f334050db5cbb91ba3e959a67504"},
    {file = "mypy-0.910-cp38-cp38-manylinux1_x86_64.whl", hash = "sha256:119bed3832d961f3a880787bf621634ba042cb8dc850a7429f643508eeac97b9"},
    {file = "mypy-0.910-cp38-cp38-manylinux2010_x86_64.whl", hash = "sha256:866c41f28cee548475f146aa4d39a51cf3b6a84246969f3759cb3e9c742fc072"},
    {file = "mypy-0.910-cp38-cp38-win_amd64.whl", hash = "sha256:ceb6e0a6e27fb364fb3853389607cf7eb3a126ad335790fa1e14ed02fba50811"},
    {file = "mypy-0.910-cp39-cp39-macosx_10_9_x86_64.whl", hash = "sha256:1a85e280d4d217150ce8cb1a6dddffd14e753a4e0c3cf90baabb32cefa41b59e"},
    {file = "mypy-0.910-cp39-cp39-macosx_11_0_arm64.whl", hash = "sha256:42c266ced41b65ed40a282c575705325fa7991af370036d3f134518336636f5b"},
    {file = "mypy-0.910-cp39-cp39-manylinux1_x86_64.whl", hash = "sha256:3c4b8ca36877fc75339253721f69603a9c7fdb5d4d5a95a1a1b899d8b86a4de2"},
    {file = "mypy-0.910-cp39-cp39-manylinux2010_x86_64.whl", hash = "sha256:c0df2d30ed496a08de5daed2a9ea807d07c21ae0ab23acf541ab88c24b26ab97"},
    {file = "mypy-0.910-cp39-cp39-win_amd64.whl", hash = "sha256:c6c2602dffb74867498f86e6129fd52a2770c48b7cd3ece77ada4fa38f94eba8"},
    {file = "mypy-0.910-py3-none-any.whl", hash = "sha256:ef565033fa5a958e62796867b1df10c40263ea9ded87164d67572834e57a174d"},
    {file = "mypy-0.910.tar.gz", hash = "sha256:704098302473cb31a218f1775a873b376b30b4c18229421e9e9dc8916fd16150"},
]
mypy-extensions = [
    {file = "mypy_extensions-0.4.3-py2.py3-none-any.whl", hash = "sha256:090fedd75945a69ae91ce1303b5824f428daf5a028d2f6ab8a299250a846f15d"},
    {file = "mypy_extensions-0.4.3.tar.gz", hash = "sha256:2d82818f5bb3e369420cb3c4060a7970edba416647068eb4c5343488a6c604a8"},
]
nodeenv = [
    {file = "nodeenv-1.6.0-py2.py3-none-any.whl", hash = "sha256:621e6b7076565ddcacd2db0294c0381e01fd28945ab36bcf00f41c5daf63bef7"},
    {file = "nodeenv-1.6.0.tar.gz", hash = "sha256:3ef13ff90291ba2a4a7a4ff9a979b63ffdd00a464dbe04acf0ea6471517a4c2b"},
]
numba = [
    {file = "numba-0.55.1-1-cp310-cp310-manylinux2014_aarch64.manylinux_2_17_aarch64.whl", hash = "sha256:be56fb78303973e6c19c7c2759996a5863bac69ca87570543d9f18f2f287a441"},
    {file = "numba-0.55.1-1-cp310-cp310-manylinux2014_i686.manylinux_2_17_i686.whl", hash = "sha256:ee71407be9cba09b4f68afa668317e97d66d5f83c37ab4caa20d8abcf5fad32b"},
    {file = "numba-0.55.1-1-cp310-cp310-manylinux2014_x86_64.manylinux_2_17_x86_64.whl", hash = "sha256:39a109efc317e8eb786feff0a29476036971ce08e3280be8153c3b6c1ccba415"},
    {file = "numba-0.55.1-1-cp37-cp37m-manylinux2014_aarch64.manylinux_2_17_aarch64.whl", hash = "sha256:0dc8294b2b6b2dbe3a709787bbb1e6f9dcef62197429de8daaa714d77052eefe"},
    {file = "numba-0.55.1-1-cp37-cp37m-manylinux2014_i686.manylinux_2_17_i686.whl", hash = "sha256:bcd5e09dba5e19ff7a1b9716a1ce58f0931cec09515683011e57415c6a33ac3d"},
    {file = "numba-0.55.1-1-cp37-cp37m-manylinux2014_x86_64.manylinux_2_17_x86_64.whl", hash = "sha256:64209d71b1e33415d5b1b177ed218d679062f844667dd279ee9094c4e3e2babc"},
    {file = "numba-0.55.1-1-cp38-cp38-manylinux2014_aarch64.manylinux_2_17_aarch64.whl", hash = "sha256:ff5ed5c7665f8a5405af53332d224caca68358909abde9ca8dfef3495cdea789"},
    {file = "numba-0.55.1-1-cp38-cp38-manylinux2014_i686.manylinux_2_17_i686.whl", hash = "sha256:d80afc5618e66af2d101eff0e6214acb865136ae886d8b01414ca3dedd9166d6"},
    {file = "numba-0.55.1-1-cp38-cp38-manylinux2014_x86_64.manylinux_2_17_x86_64.whl", hash = "sha256:6d0042371880fa56ed58be27502b11a08bff0b6335f0ebde82af1a7aef5e1287"},
    {file = "numba-0.55.1-1-cp39-cp39-manylinux2014_aarch64.manylinux_2_17_aarch64.whl", hash = "sha256:4a5cb8930e729aeed96809524ca4df41b6f2432b379f220014ef4fdff21dbfe6"},
    {file = "numba-0.55.1-1-cp39-cp39-manylinux2014_i686.manylinux_2_17_i686.whl", hash = "sha256:fee529ddc9c0584b932f7885735162e52344eded8c01c78c17e2768aa6787780"},
    {file = "numba-0.55.1-1-cp39-cp39-manylinux2014_x86_64.manylinux_2_17_x86_64.whl", hash = "sha256:230e542649c7087454bc851d2e22b5e15694b6cf0549a27234d1baea6c2e0a87"},
    {file = "numba-0.55.1-cp310-cp310-macosx_10_14_x86_64.whl", hash = "sha256:adc88fe64f5235c8b1e7230ae29476a08ffb61a65e9f79f745bd357f215e2d52"},
    {file = "numba-0.55.1-cp310-cp310-win32.whl", hash = "sha256:a5af7f1d30f56029d1b9ea288372f924f9dcb322f0e6358f6d5203b20eb6f7a0"},
    {file = "numba-0.55.1-cp310-cp310-win_amd64.whl", hash = "sha256:71815c501b2f6309c432e98ff93a582a9bfb61da943e0cb9a52595fadbb1131d"},
    {file = "numba-0.55.1-cp37-cp37m-macosx_10_14_x86_64.whl", hash = "sha256:53909143917ea4962cfbfae7038ac882987ff54cb2c408538ce71f83b356f106"},
    {file = "numba-0.55.1-cp37-cp37m-win32.whl", hash = "sha256:cddc13939e2b27782258826686800ae9c2e90b35c36ef1ab5ccfae7cedca0516"},
    {file = "numba-0.55.1-cp37-cp37m-win_amd64.whl", hash = "sha256:ac6ae19ff5093a42bf8b365550322a2e39650d608daa379dff71571272d88d93"},
    {file = "numba-0.55.1-cp38-cp38-macosx_10_14_x86_64.whl", hash = "sha256:77187ed09e6b25ae24b840e1acc4b5f9886b551cdc5f919ddad8e5933a6027d5"},
    {file = "numba-0.55.1-cp38-cp38-win32.whl", hash = "sha256:53ee562b873e00eaa26390690ac5d36b706782d429e5a18b255161f607f13c17"},
    {file = "numba-0.55.1-cp38-cp38-win_amd64.whl", hash = "sha256:02fb0ecd218ab1e1171cbaee11235a3a1f7dcf79dee3fa786243a2a6411f2fea"},
    {file = "numba-0.55.1-cp39-cp39-macosx_10_14_x86_64.whl", hash = "sha256:6aa8f18a003a0e4876826fe080e6038fc6da083899873b77172ec29c32e49b56"},
    {file = "numba-0.55.1-cp39-cp39-win32.whl", hash = "sha256:d5ee721ce884f8313802295633fdd3e7c83541e0917bafea2bdfed6aabab93bf"},
    {file = "numba-0.55.1-cp39-cp39-win_amd64.whl", hash = "sha256:b72350160eb9a73a36aa17d808f954353a263a0295d495497c87439d79bdaec7"},
    {file = "numba-0.55.1.tar.gz", hash = "sha256:03e9069a2666d1c84f93b00dbd716fb8fedde8bb2c6efafa2f04842a46442ea3"},
]
numpy = [
    {file = "numpy-1.21.6-cp310-cp310-macosx_10_9_universal2.whl", hash = "sha256:8737609c3bbdd48e380d463134a35ffad3b22dc56295eff6f79fd85bd0eeeb25"},
    {file = "numpy-1.21.6-cp310-cp310-macosx_10_9_x86_64.whl", hash = "sha256:fdffbfb6832cd0b300995a2b08b8f6fa9f6e856d562800fea9182316d99c4e8e"},
    {file = "numpy-1.21.6-cp310-cp310-macosx_11_0_arm64.whl", hash = "sha256:3820724272f9913b597ccd13a467cc492a0da6b05df26ea09e78b171a0bb9da6"},
    {file = "numpy-1.21.6-cp310-cp310-manylinux_2_17_aarch64.manylinux2014_aarch64.whl", hash = "sha256:f17e562de9edf691a42ddb1eb4a5541c20dd3f9e65b09ded2beb0799c0cf29bb"},
    {file = "numpy-1.21.6-cp310-cp310-manylinux_2_17_x86_64.manylinux2014_x86_64.whl", hash = "sha256:5f30427731561ce75d7048ac254dbe47a2ba576229250fb60f0fb74db96501a1"},
    {file = "numpy-1.21.6-cp310-cp310-win32.whl", hash = "sha256:d4bf4d43077db55589ffc9009c0ba0a94fa4908b9586d6ccce2e0b164c86303c"},
    {file = "numpy-1.21.6-cp310-cp310-win_amd64.whl", hash = "sha256:d136337ae3cc69aa5e447e78d8e1514be8c3ec9b54264e680cf0b4bd9011574f"},
    {file = "numpy-1.21.6-cp37-cp37m-macosx_10_9_x86_64.whl", hash = "sha256:6aaf96c7f8cebc220cdfc03f1d5a31952f027dda050e5a703a0d1c396075e3e7"},
    {file = "numpy-1.21.6-cp37-cp37m-manylinux_2_12_i686.manylinux2010_i686.whl", hash = "sha256:67c261d6c0a9981820c3a149d255a76918278a6b03b6a036800359aba1256d46"},
    {file = "numpy-1.21.6-cp37-cp37m-manylinux_2_12_x86_64.manylinux2010_x86_64.whl", hash = "sha256:a6be4cb0ef3b8c9250c19cc122267263093eee7edd4e3fa75395dfda8c17a8e2"},
    {file = "numpy-1.21.6-cp37-cp37m-manylinux_2_17_aarch64.manylinux2014_aarch64.whl", hash = "sha256:7c4068a8c44014b2d55f3c3f574c376b2494ca9cc73d2f1bd692382b6dffe3db"},
    {file = "numpy-1.21.6-cp37-cp37m-win32.whl", hash = "sha256:7c7e5fa88d9ff656e067876e4736379cc962d185d5cd808014a8a928d529ef4e"},
    {file = "numpy-1.21.6-cp37-cp37m-win_amd64.whl", hash = "sha256:bcb238c9c96c00d3085b264e5c1a1207672577b93fa666c3b14a45240b14123a"},
    {file = "numpy-1.21.6-cp38-cp38-macosx_10_9_universal2.whl", hash = "sha256:82691fda7c3f77c90e62da69ae60b5ac08e87e775b09813559f8901a88266552"},
    {file = "numpy-1.21.6-cp38-cp38-macosx_10_9_x86_64.whl", hash = "sha256:643843bcc1c50526b3a71cd2ee561cf0d8773f062c8cbaf9ffac9fdf573f83ab"},
    {file = "numpy-1.21.6-cp38-cp38-macosx_11_0_arm64.whl", hash = "sha256:357768c2e4451ac241465157a3e929b265dfac85d9214074985b1786244f2ef3"},
    {file = "numpy-1.21.6-cp38-cp38-manylinux_2_12_i686.manylinux2010_i686.whl", hash = "sha256:9f411b2c3f3d76bba0865b35a425157c5dcf54937f82bbeb3d3c180789dd66a6"},
    {file = "numpy-1.21.6-cp38-cp38-manylinux_2_12_x86_64.manylinux2010_x86_64.whl", hash = "sha256:4aa48afdce4660b0076a00d80afa54e8a97cd49f457d68a4342d188a09451c1a"},
    {file = "numpy-1.21.6-cp38-cp38-manylinux_2_17_aarch64.manylinux2014_aarch64.whl", hash = "sha256:d6a96eef20f639e6a97d23e57dd0c1b1069a7b4fd7027482a4c5c451cd7732f4"},
    {file = "numpy-1.21.6-cp38-cp38-win32.whl", hash = "sha256:5c3c8def4230e1b959671eb959083661b4a0d2e9af93ee339c7dada6759a9470"},
    {file = "numpy-1.21.6-cp38-cp38-win_amd64.whl", hash = "sha256:bf2ec4b75d0e9356edea834d1de42b31fe11f726a81dfb2c2112bc1eaa508fcf"},
    {file = "numpy-1.21.6-cp39-cp39-macosx_10_9_universal2.whl", hash = "sha256:4391bd07606be175aafd267ef9bea87cf1b8210c787666ce82073b05f202add1"},
    {file = "numpy-1.21.6-cp39-cp39-macosx_10_9_x86_64.whl", hash = "sha256:67f21981ba2f9d7ba9ade60c9e8cbaa8cf8e9ae51673934480e45cf55e953673"},
    {file = "numpy-1.21.6-cp39-cp39-macosx_11_0_arm64.whl", hash = "sha256:ee5ec40fdd06d62fe5d4084bef4fd50fd4bb6bfd2bf519365f569dc470163ab0"},
    {file = "numpy-1.21.6-cp39-cp39-manylinux_2_12_i686.manylinux2010_i686.whl", hash = "sha256:1dbe1c91269f880e364526649a52eff93ac30035507ae980d2fed33aaee633ac"},
    {file = "numpy-1.21.6-cp39-cp39-manylinux_2_12_x86_64.manylinux2010_x86_64.whl", hash = "sha256:d9caa9d5e682102453d96a0ee10c7241b72859b01a941a397fd965f23b3e016b"},
    {file = "numpy-1.21.6-cp39-cp39-manylinux_2_17_aarch64.manylinux2014_aarch64.whl", hash = "sha256:58459d3bad03343ac4b1b42ed14d571b8743dc80ccbf27444f266729df1d6f5b"},
    {file = "numpy-1.21.6-cp39-cp39-win32.whl", hash = "sha256:7f5ae4f304257569ef3b948810816bc87c9146e8c446053539947eedeaa32786"},
    {file = "numpy-1.21.6-cp39-cp39-win_amd64.whl", hash = "sha256:e31f0bb5928b793169b87e3d1e070f2342b22d5245c755e2b81caa29756246c3"},
    {file = "numpy-1.21.6-pp37-pypy37_pp73-manylinux_2_12_x86_64.manylinux2010_x86_64.whl", hash = "sha256:dd1c8f6bd65d07d3810b90d02eba7997e32abbdf1277a481d698969e921a3be0"},
    {file = "numpy-1.21.6.zip", hash = "sha256:ecb55251139706669fdec2ff073c98ef8e9a84473e51e716211b41aa0f18e656"},
]
oauthlib = [
    {file = "oauthlib-3.2.0-py3-none-any.whl", hash = "sha256:6db33440354787f9b7f3a6dbd4febf5d0f93758354060e802f6c06cb493022fe"},
    {file = "oauthlib-3.2.0.tar.gz", hash = "sha256:23a8208d75b902797ea29fd31fa80a15ed9dc2c6c16fe73f5d346f83f6fa27a2"},
]
opensimplex = [
    {file = "opensimplex-0.4.2-py3-none-any.whl", hash = "sha256:80206b3c22912d869a773036fb5cec0d6313659e23502f730ea601b89bd802f6"},
    {file = "opensimplex-0.4.2.tar.gz", hash = "sha256:d5420240a1a856ffedfa40b75c25fe7654f7d3a9a4884963dc559b1bad66b080"},
]
optuna = [
    {file = "optuna-2.10.0-py3-none-any.whl", hash = "sha256:457ff8b12b459dc1eeb0178389ff9e5c4da41764cc91152fe324bfd56f88d43f"},
    {file = "optuna-2.10.0.tar.gz", hash = "sha256:04c3100a4fe88a71dc72f69d8a10ec9db7c9a0c884feaf932b68632b00686a8d"},
]
orjson = [
    {file = "orjson-3.6.8-cp310-cp310-macosx_10_7_x86_64.whl", hash = "sha256:3a287a650458de2211db03681b71c3e5cb2212b62f17a39df8ad99fc54855d0f"},
    {file = "orjson-3.6.8-cp310-cp310-macosx_10_9_x86_64.macosx_11_0_arm64.macosx_10_9_universal2.whl", hash = "sha256:5204e25c12cea58e524fc82f7c27ed0586f592f777b33075a92ab7b3eb3687c2"},
    {file = "orjson-3.6.8-cp310-cp310-manylinux_2_17_armv7l.manylinux2014_armv7l.whl", hash = "sha256:77e8386393add64f959c044e0fb682364fd0e611a6f477aa13f0e6a733bd6a28"},
    {file = "orjson-3.6.8-cp310-cp310-manylinux_2_24_aarch64.whl", hash = "sha256:279f2d2af393fdf8601020744cb206b91b54ad60fb8401e0761819c7bda1f4e4"},
    {file = "orjson-3.6.8-cp310-cp310-manylinux_2_24_x86_64.whl", hash = "sha256:c31c9f389be7906f978ed4192eb58a4b74a37ad60556a0b88ddc47c576697770"},
    {file = "orjson-3.6.8-cp310-cp310-musllinux_1_1_x86_64.whl", hash = "sha256:0db5c5a0c5b89f092d52f6e5a3701660a9d6ffa9e2968b3ce17c2bc4f5eb0414"},
    {file = "orjson-3.6.8-cp310-none-win_amd64.whl", hash = "sha256:eb22485847b9a0c4bbedc668df860126ac931edbed1d456cf41a59f3cb961ed8"},
    {file = "orjson-3.6.8-cp37-cp37m-macosx_10_7_x86_64.whl", hash = "sha256:1a5fe569310bc819279bd4d5f2c349910b104ed3207936246dd5d5e0b085e74a"},
    {file = "orjson-3.6.8-cp37-cp37m-macosx_10_9_x86_64.macosx_11_0_arm64.macosx_10_9_universal2.whl", hash = "sha256:ccb356a47ab1067cd3549847e9db1d279a63fe0482d315b3ffd6e7abef35ef77"},
    {file = "orjson-3.6.8-cp37-cp37m-manylinux_2_17_armv7l.manylinux2014_armv7l.whl", hash = "sha256:ab29c069c222248ce302a25855b4e1664f9436e8ae5a131fb0859daf31676d2b"},
    {file = "orjson-3.6.8-cp37-cp37m-manylinux_2_17_x86_64.manylinux2014_x86_64.whl", hash = "sha256:9d2b5e4cba9e774ac011071d9d27760f97f4b8cd46003e971d122e712f971345"},
    {file = "orjson-3.6.8-cp37-cp37m-manylinux_2_24_aarch64.whl", hash = "sha256:c311ec504414d22834d5b972a209619925b48263856a11a14d90230f9682d49c"},
    {file = "orjson-3.6.8-cp37-cp37m-manylinux_2_24_x86_64.whl", hash = "sha256:a3dfec7950b90fb8d143743503ee53fa06b32e6068bdea792fc866284da3d71d"},
    {file = "orjson-3.6.8-cp37-cp37m-musllinux_1_1_x86_64.whl", hash = "sha256:b890dbbada2cbb26eb29bd43a848426f007f094bb0758df10dfe7a438e1cb4b4"},
    {file = "orjson-3.6.8-cp37-none-win_amd64.whl", hash = "sha256:9143ae2c52771525be9ad11a7a8cc8e7fd75391b107e7e644a9e0050496f6b4f"},
    {file = "orjson-3.6.8-cp38-cp38-macosx_10_7_x86_64.whl", hash = "sha256:33a82199fd42f6436f833e210ae5129c922a5c355629356ca7a8e82964da7285"},
    {file = "orjson-3.6.8-cp38-cp38-macosx_10_9_x86_64.macosx_11_0_arm64.macosx_10_9_universal2.whl", hash = "sha256:90159ea8b9a5a2a98fa33dc7b421cfac4d2ae91ba5e1058f5909e7f059f6b467"},
    {file = "orjson-3.6.8-cp38-cp38-manylinux_2_17_armv7l.manylinux2014_armv7l.whl", hash = "sha256:656fbe15d9ef0733e740d9def78f4fdb4153102f4836ee774a05123499005931"},
    {file = "orjson-3.6.8-cp38-cp38-manylinux_2_17_x86_64.manylinux2014_x86_64.whl", hash = "sha256:7be3be6153843e0f01351b1313a5ad4723595427680dac2dfff22a37e652ce02"},
    {file = "orjson-3.6.8-cp38-cp38-manylinux_2_24_aarch64.whl", hash = "sha256:dd24f66b6697ee7424f7da575ec6cbffc8ede441114d53470949cda4d97c6e56"},
    {file = "orjson-3.6.8-cp38-cp38-manylinux_2_24_x86_64.whl", hash = "sha256:b07c780f7345ecf5901356dc21dee0669defc489c38ce7b9ab0f5e008cc0385c"},
    {file = "orjson-3.6.8-cp38-cp38-musllinux_1_1_x86_64.whl", hash = "sha256:ea32015a5d8a4ce00d348a0de5dc7040e0ad58f970a8fcbb5713a1eac129e493"},
    {file = "orjson-3.6.8-cp38-none-win_amd64.whl", hash = "sha256:c5a3e382194c838988ec128a26b08aa92044e5e055491cc4056142af0c1c54d7"},
    {file = "orjson-3.6.8-cp39-cp39-macosx_10_7_x86_64.whl", hash = "sha256:83a8424e857ae1bf53530e88b4eb2f16ca2b489073b924e655f1575cacd7f52a"},
    {file = "orjson-3.6.8-cp39-cp39-macosx_10_9_x86_64.macosx_11_0_arm64.macosx_10_9_universal2.whl", hash = "sha256:81e1a6a2d67f15007dadacbf9ba5d3d79237e5e33786c028557fe5a2b72f1c9a"},
    {file = "orjson-3.6.8-cp39-cp39-manylinux_2_17_armv7l.manylinux2014_armv7l.whl", hash = "sha256:137b539881c77866eba86ff6a11df910daf2eb9ab8f1acae62f879e83d7c38af"},
    {file = "orjson-3.6.8-cp39-cp39-manylinux_2_17_x86_64.manylinux2014_x86_64.whl", hash = "sha256:2cbd358f3b3ad539a27e36900e8e7d172d0e1b72ad9dd7d69544dcbc0f067ee7"},
    {file = "orjson-3.6.8-cp39-cp39-manylinux_2_24_aarch64.whl", hash = "sha256:6ab94701542d40b90903ecfc339333f458884979a01cb9268bc662cc67a5f6d8"},
    {file = "orjson-3.6.8-cp39-cp39-manylinux_2_24_x86_64.whl", hash = "sha256:32b6f26593a9eb606b40775826beb0dac152e3d224ea393688fced036045a821"},
    {file = "orjson-3.6.8-cp39-cp39-musllinux_1_1_x86_64.whl", hash = "sha256:afd9e329ebd3418cac3cd747769b1d52daa25fa672bbf414ab59f0e0881b32b9"},
    {file = "orjson-3.6.8-cp39-none-win_amd64.whl", hash = "sha256:0c89b419914d3d1f65a1b0883f377abe42a6e44f6624ba1c63e8846cbfc2fa60"},
    {file = "orjson-3.6.8.tar.gz", hash = "sha256:e19d23741c5de13689bb316abfccea15a19c264e3ec8eb332a5319a583595ace"},
]
packaging = [
    {file = "packaging-21.3-py3-none-any.whl", hash = "sha256:ef103e05f519cdc783ae24ea4e2e0f508a9c99b2d4969652eed6a2e1ea5bd522"},
    {file = "packaging-21.3.tar.gz", hash = "sha256:dd47c42927d89ab911e606518907cc2d3a1f38bbd026385970643f9c5b8ecfeb"},
]
parso = [
    {file = "parso-0.8.3-py2.py3-none-any.whl", hash = "sha256:c001d4636cd3aecdaf33cbb40aebb59b094be2a74c556778ef5576c175e19e75"},
    {file = "parso-0.8.3.tar.gz", hash = "sha256:8c07be290bb59f03588915921e29e8a50002acaf2cdc5fa0e0114f91709fafa0"},
]
pathspec = [
    {file = "pathspec-0.9.0-py2.py3-none-any.whl", hash = "sha256:7d15c4ddb0b5c802d161efc417ec1a2558ea2653c2e8ad9c19098201dc1c993a"},
    {file = "pathspec-0.9.0.tar.gz", hash = "sha256:e564499435a2673d586f6b2130bb5b95f04a3ba06f81b8f895b651a3c76aabb1"},
]
pathtools = [
    {file = "pathtools-0.1.2.tar.gz", hash = "sha256:7c35c5421a39bb82e58018febd90e3b6e5db34c5443aaaf742b3f33d4655f1c0"},
]
pbr = [
    {file = "pbr-5.9.0-py2.py3-none-any.whl", hash = "sha256:e547125940bcc052856ded43be8e101f63828c2d94239ffbe2b327ba3d5ccf0a"},
    {file = "pbr-5.9.0.tar.gz", hash = "sha256:e8dca2f4b43560edef58813969f52a56cef023146cbb8931626db80e6c1c4308"},
]
peewee = [
    {file = "peewee-3.14.10.tar.gz", hash = "sha256:23271422b332c82d30c92597dee905ee831b56c6d99c33e05901e6891c75fe15"},
]
pexpect = [
    {file = "pexpect-4.8.0-py2.py3-none-any.whl", hash = "sha256:0b48a55dcb3c05f3329815901ea4fc1537514d6ba867a152b581d69ae3710937"},
    {file = "pexpect-4.8.0.tar.gz", hash = "sha256:fc65a43959d153d0114afe13997d439c22823a27cefceb5ff35c2178c6784c0c"},
]
pickleshare = [
    {file = "pickleshare-0.7.5-py2.py3-none-any.whl", hash = "sha256:9649af414d74d4df115d5d718f82acb59c9d418196b7b4290ed47a12ce62df56"},
    {file = "pickleshare-0.7.5.tar.gz", hash = "sha256:87683d47965c1da65cdacaf31c8441d12b8044cdec9aca500cd78fc2c683afca"},
]
pillow = [
    {file = "Pillow-9.1.0-cp310-cp310-macosx_10_9_x86_64.whl", hash = "sha256:af79d3fde1fc2e33561166d62e3b63f0cc3e47b5a3a2e5fea40d4917754734ea"},
    {file = "Pillow-9.1.0-cp310-cp310-macosx_11_0_arm64.whl", hash = "sha256:55dd1cf09a1fd7c7b78425967aacae9b0d70125f7d3ab973fadc7b5abc3de652"},
    {file = "Pillow-9.1.0-cp310-cp310-manylinux_2_17_aarch64.manylinux2014_aarch64.whl", hash = "sha256:66822d01e82506a19407d1afc104c3fcea3b81d5eb11485e593ad6b8492f995a"},
    {file = "Pillow-9.1.0-cp310-cp310-manylinux_2_17_i686.manylinux2014_i686.whl", hash = "sha256:a5eaf3b42df2bcda61c53a742ee2c6e63f777d0e085bbc6b2ab7ed57deb13db7"},
    {file = "Pillow-9.1.0-cp310-cp310-manylinux_2_17_x86_64.manylinux2014_x86_64.whl", hash = "sha256:01ce45deec9df310cbbee11104bae1a2a43308dd9c317f99235b6d3080ddd66e"},
    {file = "Pillow-9.1.0-cp310-cp310-musllinux_1_1_x86_64.whl", hash = "sha256:aea7ce61328e15943d7b9eaca87e81f7c62ff90f669116f857262e9da4057ba3"},
    {file = "Pillow-9.1.0-cp310-cp310-win32.whl", hash = "sha256:7a053bd4d65a3294b153bdd7724dce864a1d548416a5ef61f6d03bf149205160"},
    {file = "Pillow-9.1.0-cp310-cp310-win_amd64.whl", hash = "sha256:97bda660702a856c2c9e12ec26fc6d187631ddfd896ff685814ab21ef0597033"},
    {file = "Pillow-9.1.0-cp37-cp37m-macosx_10_9_x86_64.whl", hash = "sha256:21dee8466b42912335151d24c1665fcf44dc2ee47e021d233a40c3ca5adae59c"},
    {file = "Pillow-9.1.0-cp37-cp37m-manylinux_2_17_aarch64.manylinux2014_aarch64.whl", hash = "sha256:6b6d4050b208c8ff886fd3db6690bf04f9a48749d78b41b7a5bf24c236ab0165"},
    {file = "Pillow-9.1.0-cp37-cp37m-manylinux_2_17_i686.manylinux2014_i686.whl", hash = "sha256:5cfca31ab4c13552a0f354c87fbd7f162a4fafd25e6b521bba93a57fe6a3700a"},
    {file = "Pillow-9.1.0-cp37-cp37m-manylinux_2_17_x86_64.manylinux2014_x86_64.whl", hash = "sha256:ed742214068efa95e9844c2d9129e209ed63f61baa4d54dbf4cf8b5e2d30ccf2"},
    {file = "Pillow-9.1.0-cp37-cp37m-win32.whl", hash = "sha256:c9efef876c21788366ea1f50ecb39d5d6f65febe25ad1d4c0b8dff98843ac244"},
    {file = "Pillow-9.1.0-cp37-cp37m-win_amd64.whl", hash = "sha256:de344bcf6e2463bb25179d74d6e7989e375f906bcec8cb86edb8b12acbc7dfef"},
    {file = "Pillow-9.1.0-cp38-cp38-macosx_10_9_x86_64.whl", hash = "sha256:17869489de2fce6c36690a0c721bd3db176194af5f39249c1ac56d0bb0fcc512"},
    {file = "Pillow-9.1.0-cp38-cp38-macosx_11_0_arm64.whl", hash = "sha256:25023a6209a4d7c42154073144608c9a71d3512b648a2f5d4465182cb93d3477"},
    {file = "Pillow-9.1.0-cp38-cp38-manylinux_2_17_aarch64.manylinux2014_aarch64.whl", hash = "sha256:8782189c796eff29dbb37dd87afa4ad4d40fc90b2742704f94812851b725964b"},
    {file = "Pillow-9.1.0-cp38-cp38-manylinux_2_17_i686.manylinux2014_i686.whl", hash = "sha256:463acf531f5d0925ca55904fa668bb3461c3ef6bc779e1d6d8a488092bdee378"},
    {file = "Pillow-9.1.0-cp38-cp38-manylinux_2_17_x86_64.manylinux2014_x86_64.whl", hash = "sha256:3f42364485bfdab19c1373b5cd62f7c5ab7cc052e19644862ec8f15bb8af289e"},
    {file = "Pillow-9.1.0-cp38-cp38-musllinux_1_1_x86_64.whl", hash = "sha256:3fddcdb619ba04491e8f771636583a7cc5a5051cd193ff1aa1ee8616d2a692c5"},
    {file = "Pillow-9.1.0-cp38-cp38-win32.whl", hash = "sha256:4fe29a070de394e449fd88ebe1624d1e2d7ddeed4c12e0b31624561b58948d9a"},
    {file = "Pillow-9.1.0-cp38-cp38-win_amd64.whl", hash = "sha256:c24f718f9dd73bb2b31a6201e6db5ea4a61fdd1d1c200f43ee585fc6dcd21b34"},
    {file = "Pillow-9.1.0-cp39-cp39-macosx_10_9_x86_64.whl", hash = "sha256:fb89397013cf302f282f0fc998bb7abf11d49dcff72c8ecb320f76ea6e2c5717"},
    {file = "Pillow-9.1.0-cp39-cp39-macosx_11_0_arm64.whl", hash = "sha256:c870193cce4b76713a2b29be5d8327c8ccbe0d4a49bc22968aa1e680930f5581"},
    {file = "Pillow-9.1.0-cp39-cp39-manylinux_2_17_aarch64.manylinux2014_aarch64.whl", hash = "sha256:69e5ddc609230d4408277af135c5b5c8fe7a54b2bdb8ad7c5100b86b3aab04c6"},
    {file = "Pillow-9.1.0-cp39-cp39-manylinux_2_17_i686.manylinux2014_i686.whl", hash = "sha256:35be4a9f65441d9982240e6966c1eaa1c654c4e5e931eaf580130409e31804d4"},
    {file = "Pillow-9.1.0-cp39-cp39-manylinux_2_17_x86_64.manylinux2014_x86_64.whl", hash = "sha256:82283af99c1c3a5ba1da44c67296d5aad19f11c535b551a5ae55328a317ce331"},
    {file = "Pillow-9.1.0-cp39-cp39-musllinux_1_1_x86_64.whl", hash = "sha256:a325ac71914c5c043fa50441b36606e64a10cd262de12f7a179620f579752ff8"},
    {file = "Pillow-9.1.0-cp39-cp39-win32.whl", hash = "sha256:a598d8830f6ef5501002ae85c7dbfcd9c27cc4efc02a1989369303ba85573e58"},
    {file = "Pillow-9.1.0-cp39-cp39-win_amd64.whl", hash = "sha256:0c51cb9edac8a5abd069fd0758ac0a8bfe52c261ee0e330f363548aca6893595"},
    {file = "Pillow-9.1.0-pp37-pypy37_pp73-macosx_10_9_x86_64.whl", hash = "sha256:a336a4f74baf67e26f3acc4d61c913e378e931817cd1e2ef4dfb79d3e051b481"},
    {file = "Pillow-9.1.0-pp37-pypy37_pp73-manylinux_2_17_i686.manylinux2014_i686.whl", hash = "sha256:eb1b89b11256b5b6cad5e7593f9061ac4624f7651f7a8eb4dfa37caa1dfaa4d0"},
    {file = "Pillow-9.1.0-pp37-pypy37_pp73-manylinux_2_17_x86_64.manylinux2014_x86_64.whl", hash = "sha256:255c9d69754a4c90b0ee484967fc8818c7ff8311c6dddcc43a4340e10cd1636a"},
    {file = "Pillow-9.1.0-pp38-pypy38_pp73-macosx_10_9_x86_64.whl", hash = "sha256:5a3ecc026ea0e14d0ad7cd990ea7f48bfcb3eb4271034657dc9d06933c6629a7"},
    {file = "Pillow-9.1.0-pp38-pypy38_pp73-manylinux_2_17_i686.manylinux2014_i686.whl", hash = "sha256:c5b0ff59785d93b3437c3703e3c64c178aabada51dea2a7f2c5eccf1bcf565a3"},
    {file = "Pillow-9.1.0-pp38-pypy38_pp73-manylinux_2_17_x86_64.manylinux2014_x86_64.whl", hash = "sha256:c7110ec1701b0bf8df569a7592a196c9d07c764a0a74f65471ea56816f10e2c8"},
    {file = "Pillow-9.1.0-pp38-pypy38_pp73-win_amd64.whl", hash = "sha256:8d79c6f468215d1a8415aa53d9868a6b40c4682165b8cb62a221b1baa47db458"},
    {file = "Pillow-9.1.0.tar.gz", hash = "sha256:f401ed2bbb155e1ade150ccc63db1a4f6c1909d3d378f7d1235a44e90d75fb97"},
]
platformdirs = [
    {file = "platformdirs-2.5.2-py3-none-any.whl", hash = "sha256:027d8e83a2d7de06bbac4e5ef7e023c02b863d7ea5d079477e722bb41ab25788"},
    {file = "platformdirs-2.5.2.tar.gz", hash = "sha256:58c8abb07dcb441e6ee4b11d8df0ac856038f944ab98b7be6b27b2a3c7feef19"},
]
pluggy = [
    {file = "pluggy-1.0.0-py2.py3-none-any.whl", hash = "sha256:74134bbf457f031a36d68416e1509f34bd5ccc019f0bcc952c7b909d06b37bd3"},
    {file = "pluggy-1.0.0.tar.gz", hash = "sha256:4224373bacce55f955a878bf9cfa763c1e360858e330072059e10bad68531159"},
]
pre-commit = [
    {file = "pre_commit-2.19.0-py2.py3-none-any.whl", hash = "sha256:10c62741aa5704faea2ad69cb550ca78082efe5697d6f04e5710c3c229afdd10"},
    {file = "pre_commit-2.19.0.tar.gz", hash = "sha256:4233a1e38621c87d9dda9808c6606d7e7ba0e087cd56d3fe03202a01d2919615"},
]
prettytable = [
    {file = "prettytable-3.3.0-py3-none-any.whl", hash = "sha256:d1c34d72ea2c0ffd6ce5958e71c428eb21a3d40bf3133afe319b24aeed5af407"},
    {file = "prettytable-3.3.0.tar.gz", hash = "sha256:118eb54fd2794049b810893653b20952349df6d3bc1764e7facd8a18064fa9b0"},
]
procgen = [
    {file = "procgen-0.10.7-cp310-cp310-macosx_10_9_x86_64.whl", hash = "sha256:277c0e781dc80ec568f0da428185d0b767ff1b6610304af85c7b7522d0ecfec6"},
    {file = "procgen-0.10.7-cp310-cp310-manylinux_2_17_x86_64.manylinux2014_x86_64.whl", hash = "sha256:4b594d14e42f0f2166e59a9e294477b906eb99c90c3343b570b7124cbc865f53"},
    {file = "procgen-0.10.7-cp310-cp310-win_amd64.whl", hash = "sha256:a102baeb3d4dfffd2909787ef601a75f5f3988cd0f4402143684af88927d044a"},
    {file = "procgen-0.10.7-cp37-cp37m-macosx_10_9_x86_64.whl", hash = "sha256:a5ae5421b83b6e0757c6b0ecd5156a04c739878ce42d5bb5eca1318c190aeed4"},
    {file = "procgen-0.10.7-cp37-cp37m-manylinux_2_17_x86_64.manylinux2014_x86_64.whl", hash = "sha256:6a61be92dcdd3cc4ba1d4f5d2535d13faf0a86433a99f8757c1891f5ac46b8fd"},
    {file = "procgen-0.10.7-cp37-cp37m-win_amd64.whl", hash = "sha256:c26ae8fd472b4fe95563cd4f04c15963981dba9c8ec70ed424949bf77073b239"},
    {file = "procgen-0.10.7-cp38-cp38-macosx_10_9_x86_64.whl", hash = "sha256:4a42a83922580d26ca1dcc3f814a3e9311d99d0fcc222898accff4a6632023c4"},
    {file = "procgen-0.10.7-cp38-cp38-manylinux_2_17_x86_64.manylinux2014_x86_64.whl", hash = "sha256:9add41424c574cfb5c98b87121dfd5d660737d354020aea5bca459fb072cb831"},
    {file = "procgen-0.10.7-cp38-cp38-win_amd64.whl", hash = "sha256:4ac15ae94ab667196f432b3a639c44bc7d7a43fcf717001f4279f6a9b561e800"},
    {file = "procgen-0.10.7-cp39-cp39-macosx_10_9_x86_64.whl", hash = "sha256:852d917f4ba9ba6e1c59a5c69747874660177e496e5c02b19ab2dd146101bd16"},
    {file = "procgen-0.10.7-cp39-cp39-manylinux_2_17_x86_64.manylinux2014_x86_64.whl", hash = "sha256:2987d6e37cd532fa96f8c9d76104f51f3a3df9310c668a62cd4f9859245a3797"},
    {file = "procgen-0.10.7-cp39-cp39-win_amd64.whl", hash = "sha256:18590d38a3cbc34470d80000b12814cf9ff267ae59e129054908f4c448207a85"},
]
proglog = [
    {file = "proglog-0.1.10-py3-none-any.whl", hash = "sha256:19d5da037e8c813da480b741e3fa71fb1ac0a5b02bf21c41577c7f327485ec50"},
    {file = "proglog-0.1.10.tar.gz", hash = "sha256:658c28c9c82e4caeb2f25f488fff9ceace22f8d69b15d0c1c86d64275e4ddab4"},
]
promise = [
    {file = "promise-2.3.tar.gz", hash = "sha256:dfd18337c523ba4b6a58801c164c1904a9d4d1b1747c7d5dbf45b693a49d93d0"},
]
prompt-toolkit = [
    {file = "prompt_toolkit-3.0.29-py3-none-any.whl", hash = "sha256:62291dad495e665fca0bda814e342c69952086afb0f4094d0893d357e5c78752"},
    {file = "prompt_toolkit-3.0.29.tar.gz", hash = "sha256:bd640f60e8cecd74f0dc249713d433ace2ddc62b65ee07f96d358e0b152b6ea7"},
]
protobuf = [
    {file = "protobuf-3.20.1-cp310-cp310-macosx_10_9_universal2.whl", hash = "sha256:3cc797c9d15d7689ed507b165cd05913acb992d78b379f6014e013f9ecb20996"},
    {file = "protobuf-3.20.1-cp310-cp310-manylinux2014_aarch64.whl", hash = "sha256:ff8d8fa42675249bb456f5db06c00de6c2f4c27a065955917b28c4f15978b9c3"},
    {file = "protobuf-3.20.1-cp310-cp310-manylinux_2_12_x86_64.manylinux2010_x86_64.whl", hash = "sha256:cd68be2559e2a3b84f517fb029ee611546f7812b1fdd0aa2ecc9bc6ec0e4fdde"},
    {file = "protobuf-3.20.1-cp310-cp310-win32.whl", hash = "sha256:9016d01c91e8e625141d24ec1b20fed584703e527d28512aa8c8707f105a683c"},
    {file = "protobuf-3.20.1-cp310-cp310-win_amd64.whl", hash = "sha256:32ca378605b41fd180dfe4e14d3226386d8d1b002ab31c969c366549e66a2bb7"},
    {file = "protobuf-3.20.1-cp36-cp36m-macosx_10_9_x86_64.whl", hash = "sha256:9be73ad47579abc26c12024239d3540e6b765182a91dbc88e23658ab71767153"},
    {file = "protobuf-3.20.1-cp36-cp36m-manylinux_2_5_x86_64.manylinux1_x86_64.whl", hash = "sha256:097c5d8a9808302fb0da7e20edf0b8d4703274d140fd25c5edabddcde43e081f"},
    {file = "protobuf-3.20.1-cp37-cp37m-macosx_10_9_x86_64.whl", hash = "sha256:e250a42f15bf9d5b09fe1b293bdba2801cd520a9f5ea2d7fb7536d4441811d20"},
    {file = "protobuf-3.20.1-cp37-cp37m-manylinux2014_aarch64.whl", hash = "sha256:cdee09140e1cd184ba9324ec1df410e7147242b94b5f8b0c64fc89e38a8ba531"},
    {file = "protobuf-3.20.1-cp37-cp37m-manylinux_2_5_x86_64.manylinux1_x86_64.whl", hash = "sha256:af0ebadc74e281a517141daad9d0f2c5d93ab78e9d455113719a45a49da9db4e"},
    {file = "protobuf-3.20.1-cp37-cp37m-win32.whl", hash = "sha256:755f3aee41354ae395e104d62119cb223339a8f3276a0cd009ffabfcdd46bb0c"},
    {file = "protobuf-3.20.1-cp37-cp37m-win_amd64.whl", hash = "sha256:62f1b5c4cd6c5402b4e2d63804ba49a327e0c386c99b1675c8a0fefda23b2067"},
    {file = "protobuf-3.20.1-cp38-cp38-macosx_10_9_x86_64.whl", hash = "sha256:06059eb6953ff01e56a25cd02cca1a9649a75a7e65397b5b9b4e929ed71d10cf"},
    {file = "protobuf-3.20.1-cp38-cp38-manylinux2014_aarch64.whl", hash = "sha256:cb29edb9eab15742d791e1025dd7b6a8f6fcb53802ad2f6e3adcb102051063ab"},
    {file = "protobuf-3.20.1-cp38-cp38-manylinux_2_5_x86_64.manylinux1_x86_64.whl", hash = "sha256:69ccfdf3657ba59569c64295b7d51325f91af586f8d5793b734260dfe2e94e2c"},
    {file = "protobuf-3.20.1-cp38-cp38-win32.whl", hash = "sha256:dd5789b2948ca702c17027c84c2accb552fc30f4622a98ab5c51fcfe8c50d3e7"},
    {file = "protobuf-3.20.1-cp38-cp38-win_amd64.whl", hash = "sha256:77053d28427a29987ca9caf7b72ccafee011257561259faba8dd308fda9a8739"},
    {file = "protobuf-3.20.1-cp39-cp39-macosx_10_9_x86_64.whl", hash = "sha256:6f50601512a3d23625d8a85b1638d914a0970f17920ff39cec63aaef80a93fb7"},
    {file = "protobuf-3.20.1-cp39-cp39-manylinux2014_aarch64.whl", hash = "sha256:284f86a6207c897542d7e956eb243a36bb8f9564c1742b253462386e96c6b78f"},
    {file = "protobuf-3.20.1-cp39-cp39-manylinux_2_5_x86_64.manylinux1_x86_64.whl", hash = "sha256:7403941f6d0992d40161aa8bb23e12575637008a5a02283a930addc0508982f9"},
    {file = "protobuf-3.20.1-cp39-cp39-win32.whl", hash = "sha256:db977c4ca738dd9ce508557d4fce0f5aebd105e158c725beec86feb1f6bc20d8"},
    {file = "protobuf-3.20.1-cp39-cp39-win_amd64.whl", hash = "sha256:7e371f10abe57cee5021797126c93479f59fccc9693dafd6bd5633ab67808a91"},
    {file = "protobuf-3.20.1-py2.py3-none-any.whl", hash = "sha256:adfc6cf69c7f8c50fd24c793964eef18f0ac321315439d94945820612849c388"},
    {file = "protobuf-3.20.1.tar.gz", hash = "sha256:adc31566d027f45efe3f44eeb5b1f329da43891634d61c75a5944e9be6dd42c9"},
]
psutil = [
    {file = "psutil-5.9.0-cp27-cp27m-manylinux2010_i686.whl", hash = "sha256:55ce319452e3d139e25d6c3f85a1acf12d1607ddedea5e35fb47a552c051161b"},
    {file = "psutil-5.9.0-cp27-cp27m-manylinux2010_x86_64.whl", hash = "sha256:7336292a13a80eb93c21f36bde4328aa748a04b68c13d01dfddd67fc13fd0618"},
    {file = "psutil-5.9.0-cp27-cp27mu-manylinux2010_i686.whl", hash = "sha256:cb8d10461c1ceee0c25a64f2dd54872b70b89c26419e147a05a10b753ad36ec2"},
    {file = "psutil-5.9.0-cp27-cp27mu-manylinux2010_x86_64.whl", hash = "sha256:7641300de73e4909e5d148e90cc3142fb890079e1525a840cf0dfd39195239fd"},
    {file = "psutil-5.9.0-cp27-none-win32.whl", hash = "sha256:ea42d747c5f71b5ccaa6897b216a7dadb9f52c72a0fe2b872ef7d3e1eacf3ba3"},
    {file = "psutil-5.9.0-cp27-none-win_amd64.whl", hash = "sha256:ef216cc9feb60634bda2f341a9559ac594e2eeaadd0ba187a4c2eb5b5d40b91c"},
    {file = "psutil-5.9.0-cp310-cp310-macosx_10_9_x86_64.whl", hash = "sha256:90a58b9fcae2dbfe4ba852b57bd4a1dded6b990a33d6428c7614b7d48eccb492"},
    {file = "psutil-5.9.0-cp310-cp310-manylinux_2_12_i686.manylinux2010_i686.manylinux_2_17_i686.manylinux2014_i686.whl", hash = "sha256:ff0d41f8b3e9ebb6b6110057e40019a432e96aae2008951121ba4e56040b84f3"},
    {file = "psutil-5.9.0-cp310-cp310-manylinux_2_12_x86_64.manylinux2010_x86_64.manylinux_2_17_x86_64.manylinux2014_x86_64.whl", hash = "sha256:742c34fff804f34f62659279ed5c5b723bb0195e9d7bd9907591de9f8f6558e2"},
    {file = "psutil-5.9.0-cp310-cp310-win32.whl", hash = "sha256:8293942e4ce0c5689821f65ce6522ce4786d02af57f13c0195b40e1edb1db61d"},
    {file = "psutil-5.9.0-cp310-cp310-win_amd64.whl", hash = "sha256:9b51917c1af3fa35a3f2dabd7ba96a2a4f19df3dec911da73875e1edaf22a40b"},
    {file = "psutil-5.9.0-cp36-cp36m-macosx_10_9_x86_64.whl", hash = "sha256:e9805fed4f2a81de98ae5fe38b75a74c6e6ad2df8a5c479594c7629a1fe35f56"},
    {file = "psutil-5.9.0-cp36-cp36m-manylinux_2_12_i686.manylinux2010_i686.manylinux_2_17_i686.manylinux2014_i686.whl", hash = "sha256:c51f1af02334e4b516ec221ee26b8fdf105032418ca5a5ab9737e8c87dafe203"},
    {file = "psutil-5.9.0-cp36-cp36m-manylinux_2_12_x86_64.manylinux2010_x86_64.manylinux_2_17_x86_64.manylinux2014_x86_64.whl", hash = "sha256:32acf55cb9a8cbfb29167cd005951df81b567099295291bcfd1027365b36591d"},
    {file = "psutil-5.9.0-cp36-cp36m-win32.whl", hash = "sha256:e5c783d0b1ad6ca8a5d3e7b680468c9c926b804be83a3a8e95141b05c39c9f64"},
    {file = "psutil-5.9.0-cp36-cp36m-win_amd64.whl", hash = "sha256:d62a2796e08dd024b8179bd441cb714e0f81226c352c802fca0fd3f89eeacd94"},
    {file = "psutil-5.9.0-cp37-cp37m-macosx_10_9_x86_64.whl", hash = "sha256:3d00a664e31921009a84367266b35ba0aac04a2a6cad09c550a89041034d19a0"},
    {file = "psutil-5.9.0-cp37-cp37m-manylinux_2_12_i686.manylinux2010_i686.manylinux_2_17_i686.manylinux2014_i686.whl", hash = "sha256:7779be4025c540d1d65a2de3f30caeacc49ae7a2152108adeaf42c7534a115ce"},
    {file = "psutil-5.9.0-cp37-cp37m-manylinux_2_12_x86_64.manylinux2010_x86_64.manylinux_2_17_x86_64.manylinux2014_x86_64.whl", hash = "sha256:072664401ae6e7c1bfb878c65d7282d4b4391f1bc9a56d5e03b5a490403271b5"},
    {file = "psutil-5.9.0-cp37-cp37m-win32.whl", hash = "sha256:df2c8bd48fb83a8408c8390b143c6a6fa10cb1a674ca664954de193fdcab36a9"},
    {file = "psutil-5.9.0-cp37-cp37m-win_amd64.whl", hash = "sha256:1d7b433519b9a38192dfda962dd8f44446668c009833e1429a52424624f408b4"},
    {file = "psutil-5.9.0-cp38-cp38-macosx_10_9_x86_64.whl", hash = "sha256:c3400cae15bdb449d518545cbd5b649117de54e3596ded84aacabfbb3297ead2"},
    {file = "psutil-5.9.0-cp38-cp38-manylinux_2_12_i686.manylinux2010_i686.manylinux_2_17_i686.manylinux2014_i686.whl", hash = "sha256:b2237f35c4bbae932ee98902a08050a27821f8f6dfa880a47195e5993af4702d"},
    {file = "psutil-5.9.0-cp38-cp38-manylinux_2_12_x86_64.manylinux2010_x86_64.manylinux_2_17_x86_64.manylinux2014_x86_64.whl", hash = "sha256:1070a9b287846a21a5d572d6dddd369517510b68710fca56b0e9e02fd24bed9a"},
    {file = "psutil-5.9.0-cp38-cp38-win32.whl", hash = "sha256:76cebf84aac1d6da5b63df11fe0d377b46b7b500d892284068bacccf12f20666"},
    {file = "psutil-5.9.0-cp38-cp38-win_amd64.whl", hash = "sha256:3151a58f0fbd8942ba94f7c31c7e6b310d2989f4da74fcbf28b934374e9bf841"},
    {file = "psutil-5.9.0-cp39-cp39-macosx_10_9_x86_64.whl", hash = "sha256:539e429da49c5d27d5a58e3563886057f8fc3868a5547b4f1876d9c0f007bccf"},
    {file = "psutil-5.9.0-cp39-cp39-manylinux_2_12_i686.manylinux2010_i686.manylinux_2_17_i686.manylinux2014_i686.whl", hash = "sha256:58c7d923dc209225600aec73aa2c4ae8ea33b1ab31bc11ef8a5933b027476f07"},
    {file = "psutil-5.9.0-cp39-cp39-manylinux_2_12_x86_64.manylinux2010_x86_64.manylinux_2_17_x86_64.manylinux2014_x86_64.whl", hash = "sha256:3611e87eea393f779a35b192b46a164b1d01167c9d323dda9b1e527ea69d697d"},
    {file = "psutil-5.9.0-cp39-cp39-win32.whl", hash = "sha256:4e2fb92e3aeae3ec3b7b66c528981fd327fb93fd906a77215200404444ec1845"},
    {file = "psutil-5.9.0-cp39-cp39-win_amd64.whl", hash = "sha256:7d190ee2eaef7831163f254dc58f6d2e2a22e27382b936aab51c835fc080c3d3"},
    {file = "psutil-5.9.0.tar.gz", hash = "sha256:869842dbd66bb80c3217158e629d6fceaecc3a3166d3d1faee515b05dd26ca25"},
]
ptyprocess = [
    {file = "ptyprocess-0.7.0-py2.py3-none-any.whl", hash = "sha256:4b41f3967fce3af57cc7e94b888626c18bf37a083e3651ca8feeb66d492fef35"},
    {file = "ptyprocess-0.7.0.tar.gz", hash = "sha256:5c5d0a3b48ceee0b48485e0c26037c0acd7d29765ca3fbb5cb3831d347423220"},
]
pure-eval = [
    {file = "pure_eval-0.2.2-py3-none-any.whl", hash = "sha256:01eaab343580944bc56080ebe0a674b39ec44a945e6d09ba7db3cb8cec289350"},
    {file = "pure_eval-0.2.2.tar.gz", hash = "sha256:2b45320af6dfaa1750f543d714b6d1c520a1688dec6fd24d339063ce0aaa9ac3"},
]
py = [
    {file = "py-1.11.0-py2.py3-none-any.whl", hash = "sha256:607c53218732647dff4acdfcd50cb62615cedf612e72d1724fb1a0cc6405b378"},
    {file = "py-1.11.0.tar.gz", hash = "sha256:51c75c4126074b472f746a24399ad32f6053d1b34b68d2fa41e558e6f4a98719"},
]
pyasn1 = [
    {file = "pyasn1-0.4.8-py2.4.egg", hash = "sha256:fec3e9d8e36808a28efb59b489e4528c10ad0f480e57dcc32b4de5c9d8c9fdf3"},
    {file = "pyasn1-0.4.8-py2.5.egg", hash = "sha256:0458773cfe65b153891ac249bcf1b5f8f320b7c2ce462151f8fa74de8934becf"},
    {file = "pyasn1-0.4.8-py2.6.egg", hash = "sha256:5c9414dcfede6e441f7e8f81b43b34e834731003427e5b09e4e00e3172a10f00"},
    {file = "pyasn1-0.4.8-py2.7.egg", hash = "sha256:6e7545f1a61025a4e58bb336952c5061697da694db1cae97b116e9c46abcf7c8"},
    {file = "pyasn1-0.4.8-py2.py3-none-any.whl", hash = "sha256:39c7e2ec30515947ff4e87fb6f456dfc6e84857d34be479c9d4a4ba4bf46aa5d"},
    {file = "pyasn1-0.4.8-py3.1.egg", hash = "sha256:78fa6da68ed2727915c4767bb386ab32cdba863caa7dbe473eaae45f9959da86"},
    {file = "pyasn1-0.4.8-py3.2.egg", hash = "sha256:08c3c53b75eaa48d71cf8c710312316392ed40899cb34710d092e96745a358b7"},
    {file = "pyasn1-0.4.8-py3.3.egg", hash = "sha256:03840c999ba71680a131cfaee6fab142e1ed9bbd9c693e285cc6aca0d555e576"},
    {file = "pyasn1-0.4.8-py3.4.egg", hash = "sha256:7ab8a544af125fb704feadb008c99a88805126fb525280b2270bb25cc1d78a12"},
    {file = "pyasn1-0.4.8-py3.5.egg", hash = "sha256:e89bf84b5437b532b0803ba5c9a5e054d21fec423a89952a74f87fa2c9b7bce2"},
    {file = "pyasn1-0.4.8-py3.6.egg", hash = "sha256:014c0e9976956a08139dc0712ae195324a75e142284d5f87f1a87ee1b068a359"},
    {file = "pyasn1-0.4.8-py3.7.egg", hash = "sha256:99fcc3c8d804d1bc6d9a099921e39d827026409a58f2a720dcdb89374ea0c776"},
    {file = "pyasn1-0.4.8.tar.gz", hash = "sha256:aef77c9fb94a3ac588e87841208bdec464471d9871bd5050a287cc9a475cd0ba"},
]
pyasn1-modules = [
    {file = "pyasn1-modules-0.2.8.tar.gz", hash = "sha256:905f84c712230b2c592c19470d3ca8d552de726050d1d1716282a1f6146be65e"},
    {file = "pyasn1_modules-0.2.8-py2.4.egg", hash = "sha256:0fe1b68d1e486a1ed5473f1302bd991c1611d319bba158e98b106ff86e1d7199"},
    {file = "pyasn1_modules-0.2.8-py2.5.egg", hash = "sha256:fe0644d9ab041506b62782e92b06b8c68cca799e1a9636ec398675459e031405"},
    {file = "pyasn1_modules-0.2.8-py2.6.egg", hash = "sha256:a99324196732f53093a84c4369c996713eb8c89d360a496b599fb1a9c47fc3eb"},
    {file = "pyasn1_modules-0.2.8-py2.7.egg", hash = "sha256:0845a5582f6a02bb3e1bde9ecfc4bfcae6ec3210dd270522fee602365430c3f8"},
    {file = "pyasn1_modules-0.2.8-py2.py3-none-any.whl", hash = "sha256:a50b808ffeb97cb3601dd25981f6b016cbb3d31fbf57a8b8a87428e6158d0c74"},
    {file = "pyasn1_modules-0.2.8-py3.1.egg", hash = "sha256:f39edd8c4ecaa4556e989147ebf219227e2cd2e8a43c7e7fcb1f1c18c5fd6a3d"},
    {file = "pyasn1_modules-0.2.8-py3.2.egg", hash = "sha256:b80486a6c77252ea3a3e9b1e360bc9cf28eaac41263d173c032581ad2f20fe45"},
    {file = "pyasn1_modules-0.2.8-py3.3.egg", hash = "sha256:65cebbaffc913f4fe9e4808735c95ea22d7a7775646ab690518c056784bc21b4"},
    {file = "pyasn1_modules-0.2.8-py3.4.egg", hash = "sha256:15b7c67fabc7fc240d87fb9aabf999cf82311a6d6fb2c70d00d3d0604878c811"},
    {file = "pyasn1_modules-0.2.8-py3.5.egg", hash = "sha256:426edb7a5e8879f1ec54a1864f16b882c2837bfd06eee62f2c982315ee2473ed"},
    {file = "pyasn1_modules-0.2.8-py3.6.egg", hash = "sha256:cbac4bc38d117f2a49aeedec4407d23e8866ea4ac27ff2cf7fb3e5b570df19e0"},
    {file = "pyasn1_modules-0.2.8-py3.7.egg", hash = "sha256:c29a5e5cc7a3f05926aff34e097e84f8589cd790ce0ed41b67aed6857b26aafd"},
]
pycparser = [
    {file = "pycparser-2.21-py2.py3-none-any.whl", hash = "sha256:8ee45429555515e1f6b185e78100aea234072576aa43ab53aefcae078162fca9"},
    {file = "pycparser-2.21.tar.gz", hash = "sha256:e644fdec12f7872f86c58ff790da456218b10f863970249516d60a5eaca77206"},
]
pygments = [
    {file = "Pygments-2.12.0-py3-none-any.whl", hash = "sha256:dc9c10fb40944260f6ed4c688ece0cd2048414940f1cea51b8b226318411c519"},
    {file = "Pygments-2.12.0.tar.gz", hash = "sha256:5eb116118f9612ff1ee89ac96437bb6b49e8f04d8a13b514ba26f620208e26eb"},
]
pyparsing = [
    {file = "pyparsing-3.0.8-py3-none-any.whl", hash = "sha256:ef7b523f6356f763771559412c0d7134753f037822dad1b16945b7b846f7ad06"},
    {file = "pyparsing-3.0.8.tar.gz", hash = "sha256:7bf433498c016c4314268d95df76c81b842a4cb2b276fa3312cfb1e1d85f6954"},
]
pyperclip = [
    {file = "pyperclip-1.8.2.tar.gz", hash = "sha256:105254a8b04934f0bc84e9c24eb360a591aaf6535c9def5f29d92af107a9bf57"},
]
pyreadline3 = [
    {file = "pyreadline3-3.4.1-py3-none-any.whl", hash = "sha256:b0efb6516fd4fb07b45949053826a62fa4cb353db5be2bbb4a7aa1fdd1e345fb"},
    {file = "pyreadline3-3.4.1.tar.gz", hash = "sha256:6f3d1f7b8a31ba32b73917cefc1f28cc660562f39aea8646d30bd6eff21f7bae"},
]
pytest = [
    {file = "pytest-6.2.5-py3-none-any.whl", hash = "sha256:7310f8d27bc79ced999e760ca304d69f6ba6c6649c0b60fb0e04a4a77cacc134"},
    {file = "pytest-6.2.5.tar.gz", hash = "sha256:131b36680866a76e6781d13f101efb86cf674ebb9762eb70d3082b6f29889e89"},
]
python-dateutil = [
    {file = "python-dateutil-2.8.2.tar.gz", hash = "sha256:0123cacc1627ae19ddf3c27a5de5bd67ee4586fbdd6440d9748f8abb483d3e86"},
    {file = "python_dateutil-2.8.2-py2.py3-none-any.whl", hash = "sha256:961d03dc3453ebbc59dbdea9e4e11c5651520a876d0f4db161e8674aae935da9"},
]
python-ron = [
    {file = "python_ron-0.2.1-cp310-cp310-manylinux_2_5_x86_64.manylinux1_x86_64.whl", hash = "sha256:8ccfea09f449bdea1869ee47ba9bb388cb4c86b9c0e89b962e6a3a1a4ccd7ee6"},
    {file = "python_ron-0.2.1-cp310-none-win_amd64.whl", hash = "sha256:281e22fb62d1968096377ca043838914e7778bc8859db075e161ada500fec819"},
    {file = "python_ron-0.2.1-cp36-cp36m-manylinux_2_5_x86_64.manylinux1_x86_64.whl", hash = "sha256:ef4e7542ba7c9f4eedfe5c8914d87836cabefc5814f9bd677836b4705c54aadb"},
    {file = "python_ron-0.2.1-cp37-cp37m-macosx_10_7_x86_64.whl", hash = "sha256:927f346b16606bad8ded2c809e901ea26466b3055f77e5bc449755d7c96ecefb"},
    {file = "python_ron-0.2.1-cp37-cp37m-manylinux_2_5_x86_64.manylinux1_x86_64.whl", hash = "sha256:9f3b0de5ac7d8c1a61ea6f0c87b41eeeb403fa0a99455b76762c497898a2fa7e"},
    {file = "python_ron-0.2.1-cp38-cp38-macosx_10_7_x86_64.whl", hash = "sha256:fa5e2d93450469523ace639fe11e73bcbd7617c5b2d864b8fd3dc4a59a6c4ca1"},
    {file = "python_ron-0.2.1-cp38-cp38-manylinux_2_5_x86_64.manylinux1_x86_64.whl", hash = "sha256:1a49953c2585c6e0de5eccc3c1e939b0afc6fafa7eb44a21ca7771dcccc4cdb5"},
    {file = "python_ron-0.2.1-cp39-cp39-macosx_10_7_x86_64.whl", hash = "sha256:631f3f144a16a917a3ae1c5d15d6811539ca96cf36be615bfe247e528521e341"},
    {file = "python_ron-0.2.1-cp39-cp39-manylinux_2_5_x86_64.manylinux1_x86_64.whl", hash = "sha256:395b77874f88cf4b7d5e610ce58cbad67a5e8bf30ae827887c6146952ccd4d7c"},
    {file = "python_ron-0.2.1-cp39-none-win_amd64.whl", hash = "sha256:105ae633e23f9d740d7fc2d712b7eb886e49ed209f2eec937abd903c70063db8"},
    {file = "python_ron-0.2.1-pp37-pypy37_pp73-manylinux_2_5_x86_64.manylinux1_x86_64.whl", hash = "sha256:5ba7c3d44db305b2d3807cedcc50a072e82cbbc67c856bb7dc1c28f1da844595"},
]
pyyaml = [
    {file = "PyYAML-6.0-cp310-cp310-macosx_10_9_x86_64.whl", hash = "sha256:d4db7c7aef085872ef65a8fd7d6d09a14ae91f691dec3e87ee5ee0539d516f53"},
    {file = "PyYAML-6.0-cp310-cp310-macosx_11_0_arm64.whl", hash = "sha256:9df7ed3b3d2e0ecfe09e14741b857df43adb5a3ddadc919a2d94fbdf78fea53c"},
    {file = "PyYAML-6.0-cp310-cp310-manylinux_2_17_aarch64.manylinux2014_aarch64.whl", hash = "sha256:77f396e6ef4c73fdc33a9157446466f1cff553d979bd00ecb64385760c6babdc"},
    {file = "PyYAML-6.0-cp310-cp310-manylinux_2_17_s390x.manylinux2014_s390x.whl", hash = "sha256:a80a78046a72361de73f8f395f1f1e49f956c6be882eed58505a15f3e430962b"},
    {file = "PyYAML-6.0-cp310-cp310-manylinux_2_5_x86_64.manylinux1_x86_64.manylinux_2_12_x86_64.manylinux2010_x86_64.whl", hash = "sha256:f84fbc98b019fef2ee9a1cb3ce93e3187a6df0b2538a651bfb890254ba9f90b5"},
    {file = "PyYAML-6.0-cp310-cp310-win32.whl", hash = "sha256:2cd5df3de48857ed0544b34e2d40e9fac445930039f3cfe4bcc592a1f836d513"},
    {file = "PyYAML-6.0-cp310-cp310-win_amd64.whl", hash = "sha256:daf496c58a8c52083df09b80c860005194014c3698698d1a57cbcfa182142a3a"},
    {file = "PyYAML-6.0-cp36-cp36m-macosx_10_9_x86_64.whl", hash = "sha256:897b80890765f037df3403d22bab41627ca8811ae55e9a722fd0392850ec4d86"},
    {file = "PyYAML-6.0-cp36-cp36m-manylinux_2_17_aarch64.manylinux2014_aarch64.whl", hash = "sha256:50602afada6d6cbfad699b0c7bb50d5ccffa7e46a3d738092afddc1f9758427f"},
    {file = "PyYAML-6.0-cp36-cp36m-manylinux_2_17_s390x.manylinux2014_s390x.whl", hash = "sha256:48c346915c114f5fdb3ead70312bd042a953a8ce5c7106d5bfb1a5254e47da92"},
    {file = "PyYAML-6.0-cp36-cp36m-manylinux_2_5_x86_64.manylinux1_x86_64.manylinux_2_12_x86_64.manylinux2010_x86_64.whl", hash = "sha256:98c4d36e99714e55cfbaaee6dd5badbc9a1ec339ebfc3b1f52e293aee6bb71a4"},
    {file = "PyYAML-6.0-cp36-cp36m-win32.whl", hash = "sha256:0283c35a6a9fbf047493e3a0ce8d79ef5030852c51e9d911a27badfde0605293"},
    {file = "PyYAML-6.0-cp36-cp36m-win_amd64.whl", hash = "sha256:07751360502caac1c067a8132d150cf3d61339af5691fe9e87803040dbc5db57"},
    {file = "PyYAML-6.0-cp37-cp37m-macosx_10_9_x86_64.whl", hash = "sha256:819b3830a1543db06c4d4b865e70ded25be52a2e0631ccd2f6a47a2822f2fd7c"},
    {file = "PyYAML-6.0-cp37-cp37m-manylinux_2_17_aarch64.manylinux2014_aarch64.whl", hash = "sha256:473f9edb243cb1935ab5a084eb238d842fb8f404ed2193a915d1784b5a6b5fc0"},
    {file = "PyYAML-6.0-cp37-cp37m-manylinux_2_17_s390x.manylinux2014_s390x.whl", hash = "sha256:0ce82d761c532fe4ec3f87fc45688bdd3a4c1dc5e0b4a19814b9009a29baefd4"},
    {file = "PyYAML-6.0-cp37-cp37m-manylinux_2_5_x86_64.manylinux1_x86_64.manylinux_2_12_x86_64.manylinux2010_x86_64.whl", hash = "sha256:231710d57adfd809ef5d34183b8ed1eeae3f76459c18fb4a0b373ad56bedcdd9"},
    {file = "PyYAML-6.0-cp37-cp37m-win32.whl", hash = "sha256:c5687b8d43cf58545ade1fe3e055f70eac7a5a1a0bf42824308d868289a95737"},
    {file = "PyYAML-6.0-cp37-cp37m-win_amd64.whl", hash = "sha256:d15a181d1ecd0d4270dc32edb46f7cb7733c7c508857278d3d378d14d606db2d"},
    {file = "PyYAML-6.0-cp38-cp38-macosx_10_9_x86_64.whl", hash = "sha256:0b4624f379dab24d3725ffde76559cff63d9ec94e1736b556dacdfebe5ab6d4b"},
    {file = "PyYAML-6.0-cp38-cp38-manylinux_2_17_aarch64.manylinux2014_aarch64.whl", hash = "sha256:213c60cd50106436cc818accf5baa1aba61c0189ff610f64f4a3e8c6726218ba"},
    {file = "PyYAML-6.0-cp38-cp38-manylinux_2_17_s390x.manylinux2014_s390x.whl", hash = "sha256:9fa600030013c4de8165339db93d182b9431076eb98eb40ee068700c9c813e34"},
    {file = "PyYAML-6.0-cp38-cp38-manylinux_2_5_x86_64.manylinux1_x86_64.manylinux_2_12_x86_64.manylinux2010_x86_64.whl", hash = "sha256:277a0ef2981ca40581a47093e9e2d13b3f1fbbeffae064c1d21bfceba2030287"},
    {file = "PyYAML-6.0-cp38-cp38-win32.whl", hash = "sha256:d4eccecf9adf6fbcc6861a38015c2a64f38b9d94838ac1810a9023a0609e1b78"},
    {file = "PyYAML-6.0-cp38-cp38-win_amd64.whl", hash = "sha256:1e4747bc279b4f613a09eb64bba2ba602d8a6664c6ce6396a4d0cd413a50ce07"},
    {file = "PyYAML-6.0-cp39-cp39-macosx_10_9_x86_64.whl", hash = "sha256:055d937d65826939cb044fc8c9b08889e8c743fdc6a32b33e2390f66013e449b"},
    {file = "PyYAML-6.0-cp39-cp39-macosx_11_0_arm64.whl", hash = "sha256:e61ceaab6f49fb8bdfaa0f92c4b57bcfbea54c09277b1b4f7ac376bfb7a7c174"},
    {file = "PyYAML-6.0-cp39-cp39-manylinux_2_17_aarch64.manylinux2014_aarch64.whl", hash = "sha256:d67d839ede4ed1b28a4e8909735fc992a923cdb84e618544973d7dfc71540803"},
    {file = "PyYAML-6.0-cp39-cp39-manylinux_2_17_s390x.manylinux2014_s390x.whl", hash = "sha256:cba8c411ef271aa037d7357a2bc8f9ee8b58b9965831d9e51baf703280dc73d3"},
    {file = "PyYAML-6.0-cp39-cp39-manylinux_2_5_x86_64.manylinux1_x86_64.manylinux_2_12_x86_64.manylinux2010_x86_64.whl", hash = "sha256:40527857252b61eacd1d9af500c3337ba8deb8fc298940291486c465c8b46ec0"},
    {file = "PyYAML-6.0-cp39-cp39-win32.whl", hash = "sha256:b5b9eccad747aabaaffbc6064800670f0c297e52c12754eb1d976c57e4f74dcb"},
    {file = "PyYAML-6.0-cp39-cp39-win_amd64.whl", hash = "sha256:b3d267842bf12586ba6c734f89d1f5b871df0273157918b0ccefa29deb05c21c"},
    {file = "PyYAML-6.0.tar.gz", hash = "sha256:68fb519c14306fec9720a2a5b45bc9f0c8d1b9c72adf45c37baedfcd949c35a2"},
]
ragged-buffer = [
    {file = "ragged_buffer-0.3.9-cp310-cp310-manylinux_2_5_x86_64.manylinux1_x86_64.whl", hash = "sha256:8fd141239d9eab5daa81b9249860f16c85feed8017cde8b8a54e263bab2bbbac"},
    {file = "ragged_buffer-0.3.9-cp310-none-win_amd64.whl", hash = "sha256:cc406edf178be3cdfa9f7f335c9e98c38d1cdeaafbb76e25481cb3d305b3b0ac"},
    {file = "ragged_buffer-0.3.9-cp36-cp36m-manylinux_2_5_x86_64.manylinux1_x86_64.whl", hash = "sha256:73ad29360268607a77cb9201b9f5743fbd214b2d8cf318135ea28986f02767b0"},
    {file = "ragged_buffer-0.3.9-cp37-cp37m-macosx_10_7_x86_64.whl", hash = "sha256:27ce456b032b0ef843edc6591d1dfb2a45b322ce0470d0bd4ac3a5515f5d6519"},
    {file = "ragged_buffer-0.3.9-cp37-cp37m-manylinux_2_5_x86_64.manylinux1_x86_64.whl", hash = "sha256:13b4e108b93f77c4787a3df10c1d56869c8130c4f2c2f4965a439d88130594a9"},
    {file = "ragged_buffer-0.3.9-cp37-none-win_amd64.whl", hash = "sha256:f252c23fcb4839408303dae696346b4687c7fb3b357d66ba68f4aaa552fb38af"},
    {file = "ragged_buffer-0.3.9-cp38-cp38-macosx_10_7_x86_64.whl", hash = "sha256:8a455a975a6d77dfb1c73e6d90f4ed3dcc35d46091858ad49230a66c55a02fbe"},
    {file = "ragged_buffer-0.3.9-cp38-cp38-manylinux_2_5_x86_64.manylinux1_x86_64.whl", hash = "sha256:39fa7bdbe9fa536f6e09ed644c9c3e5fa0f2f51305fd9e661d73bdaca435c6b9"},
    {file = "ragged_buffer-0.3.9-cp38-none-win_amd64.whl", hash = "sha256:39135a939696a252efaa72ff6d523bf6757aba17ff8e63f7ce356dc726845d75"},
    {file = "ragged_buffer-0.3.9-cp39-cp39-macosx_10_7_x86_64.whl", hash = "sha256:7951642a724255e74f3a7ffa88c180ee5fb13ad3362df98fdebb4baaed6db1cf"},
    {file = "ragged_buffer-0.3.9-cp39-cp39-manylinux_2_5_x86_64.manylinux1_x86_64.whl", hash = "sha256:9e259de11465e92de6c8b61a4974f6ed77e564cacec6fd3d2961e899cecc22a4"},
    {file = "ragged_buffer-0.3.9-cp39-none-win_amd64.whl", hash = "sha256:8c9b424db4cada6070e1e62e0792a0209641ae758c0b632bb9bb1dbb0202e2e7"},
    {file = "ragged_buffer-0.3.9-pp37-pypy37_pp73-manylinux_2_5_x86_64.manylinux1_x86_64.whl", hash = "sha256:3506c461a43f78707ea6d86ab76064f4a2a841dd1c5f7612080e897ee0314332"},
    {file = "ragged_buffer-0.3.9.tar.gz", hash = "sha256:f022b4336838f55f4bdf9f9ea4e765429ee6f0749fc0f715f29a6d4115d36469"},
]
requests = [
    {file = "requests-2.27.1-py2.py3-none-any.whl", hash = "sha256:f22fa1e554c9ddfd16e6e41ac79759e17be9e492b3587efa038054674760e72d"},
    {file = "requests-2.27.1.tar.gz", hash = "sha256:68d7c56fd5a8999887728ef304a6d12edc7be74f1cfa47714fc8b414525c9a61"},
]
requests-oauthlib = [
    {file = "requests-oauthlib-1.3.1.tar.gz", hash = "sha256:75beac4a47881eeb94d5ea5d6ad31ef88856affe2332b9aafb52c6452ccf0d7a"},
    {file = "requests_oauthlib-1.3.1-py2.py3-none-any.whl", hash = "sha256:2577c501a2fb8d05a304c09d090d6e47c306fef15809d102b327cf8364bddab5"},
]
rogue-net = []
rsa = [
    {file = "rsa-4.8-py3-none-any.whl", hash = "sha256:95c5d300c4e879ee69708c428ba566c59478fd653cc3a22243eeb8ed846950bb"},
    {file = "rsa-4.8.tar.gz", hash = "sha256:5c6bd9dc7a543b7fe4304a631f8a8a3b674e2bbfc49c2ae96200cdbe55df6b17"},
]
scipy = [
    {file = "scipy-1.8.0-cp310-cp310-macosx_10_9_x86_64.whl", hash = "sha256:87b01c7d5761e8a266a0fbdb9d88dcba0910d63c1c671bdb4d99d29f469e9e03"},
    {file = "scipy-1.8.0-cp310-cp310-macosx_12_0_arm64.whl", hash = "sha256:ae3e327da323d82e918e593460e23babdce40d7ab21490ddf9fc06dec6b91a18"},
    {file = "scipy-1.8.0-cp310-cp310-macosx_12_0_universal2.macosx_10_9_x86_64.whl", hash = "sha256:16e09ef68b352d73befa8bcaf3ebe25d3941fe1a58c82909d5589856e6bc8174"},
    {file = "scipy-1.8.0-cp310-cp310-manylinux_2_17_aarch64.manylinux2014_aarch64.whl", hash = "sha256:c17a1878d00a5dd2797ccd73623ceca9d02375328f6218ee6d921e1325e61aff"},
    {file = "scipy-1.8.0-cp310-cp310-manylinux_2_17_x86_64.manylinux2014_x86_64.whl", hash = "sha256:937d28722f13302febde29847bbe554b89073fbb924a30475e5ed7b028898b5f"},
    {file = "scipy-1.8.0-cp310-cp310-win_amd64.whl", hash = "sha256:8f4d059a97b29c91afad46b1737274cb282357a305a80bdd9e8adf3b0ca6a3f0"},
    {file = "scipy-1.8.0-cp38-cp38-macosx_10_9_x86_64.whl", hash = "sha256:38aa39b6724cb65271e469013aeb6f2ce66fd44f093e241c28a9c6bc64fd79ed"},
    {file = "scipy-1.8.0-cp38-cp38-macosx_12_0_arm64.whl", hash = "sha256:559a8a4c03a5ba9fe3232f39ed24f86457e4f3f6c0abbeae1fb945029f092720"},
    {file = "scipy-1.8.0-cp38-cp38-macosx_12_0_universal2.macosx_10_9_x86_64.whl", hash = "sha256:f4a6d3b9f9797eb2d43938ac2c5d96d02aed17ef170c8b38f11798717523ddba"},
    {file = "scipy-1.8.0-cp38-cp38-manylinux_2_12_i686.manylinux2010_i686.whl", hash = "sha256:92b2c2af4183ed09afb595709a8ef5783b2baf7f41e26ece24e1329c109691a7"},
    {file = "scipy-1.8.0-cp38-cp38-manylinux_2_17_aarch64.manylinux2014_aarch64.whl", hash = "sha256:a279e27c7f4566ef18bab1b1e2c37d168e365080974758d107e7d237d3f0f484"},
    {file = "scipy-1.8.0-cp38-cp38-manylinux_2_17_x86_64.manylinux2014_x86_64.whl", hash = "sha256:ad5be4039147c808e64f99c0e8a9641eb5d2fa079ff5894dcd8240e94e347af4"},
    {file = "scipy-1.8.0-cp38-cp38-win32.whl", hash = "sha256:3d9dd6c8b93a22bf9a3a52d1327aca7e092b1299fb3afc4f89e8eba381be7b59"},
    {file = "scipy-1.8.0-cp38-cp38-win_amd64.whl", hash = "sha256:5e73343c5e0d413c1f937302b2e04fb07872f5843041bcfd50699aef6e95e399"},
    {file = "scipy-1.8.0-cp39-cp39-macosx_10_9_x86_64.whl", hash = "sha256:de2e80ee1d925984c2504812a310841c241791c5279352be4707cdcd7c255039"},
    {file = "scipy-1.8.0-cp39-cp39-macosx_12_0_arm64.whl", hash = "sha256:c2bae431d127bf0b1da81fc24e4bba0a84d058e3a96b9dd6475dfcb3c5e8761e"},
    {file = "scipy-1.8.0-cp39-cp39-macosx_12_0_universal2.macosx_10_9_x86_64.whl", hash = "sha256:723b9f878095ed994756fa4ee3060c450e2db0139c5ba248ee3f9628bd64e735"},
    {file = "scipy-1.8.0-cp39-cp39-manylinux_2_12_i686.manylinux2010_i686.whl", hash = "sha256:011d4386b53b933142f58a652aa0f149c9b9242abd4f900b9f4ea5fbafc86b89"},
    {file = "scipy-1.8.0-cp39-cp39-manylinux_2_17_aarch64.manylinux2014_aarch64.whl", hash = "sha256:e6f0cd9c0bd374ef834ee1e0f0999678d49dcc400ea6209113d81528958f97c7"},
    {file = "scipy-1.8.0-cp39-cp39-manylinux_2_17_x86_64.manylinux2014_x86_64.whl", hash = "sha256:f3720d0124aced49f6f2198a6900304411dbbeed12f56951d7c66ebef05e3df6"},
    {file = "scipy-1.8.0-cp39-cp39-win32.whl", hash = "sha256:3d573228c10a3a8c32b9037be982e6440e411b443a6267b067cac72f690b8d56"},
    {file = "scipy-1.8.0-cp39-cp39-win_amd64.whl", hash = "sha256:bb7088e89cd751acf66195d2f00cf009a1ea113f3019664032d9075b1e727b6c"},
    {file = "scipy-1.8.0.tar.gz", hash = "sha256:31d4f2d6b724bc9a98e527b5849b8a7e589bf1ea630c33aa563eda912c9ff0bd"},
]
sentry-sdk = [
    {file = "sentry-sdk-1.5.11.tar.gz", hash = "sha256:6c01d9d0b65935fd275adc120194737d1df317dce811e642cbf0394d0d37a007"},
    {file = "sentry_sdk-1.5.11-py2.py3-none-any.whl", hash = "sha256:c17179183cac614e900cbd048dab03f49a48e2820182ec686c25e7ce46f8548f"},
]
setproctitle = [
    {file = "setproctitle-1.2.3-cp310-cp310-macosx_10_9_universal2.whl", hash = "sha256:0a668acec8b61a971de54bc4c733869ea7b0eb1348eae5a32b9477f788908e5c"},
    {file = "setproctitle-1.2.3-cp310-cp310-macosx_10_9_x86_64.whl", hash = "sha256:52265182fe5ac237d179d8e949248d307882a2e6ec7f189c8dac1c9d1b3631fa"},
    {file = "setproctitle-1.2.3-cp310-cp310-manylinux_2_17_aarch64.manylinux2014_aarch64.whl", hash = "sha256:71d00ef63a1f78e13c236895badac77b6c8503377467b9c1a4f81fe729d16e03"},
    {file = "setproctitle-1.2.3-cp310-cp310-manylinux_2_17_ppc64le.manylinux2014_ppc64le.whl", hash = "sha256:eb82a49aaf440232c762539ab3737b5174d31aba0141fd4bf4d8739c28d18624"},
    {file = "setproctitle-1.2.3-cp310-cp310-manylinux_2_5_i686.manylinux1_i686.manylinux_2_17_i686.manylinux2014_i686.whl", hash = "sha256:791bed39e4ecbdd008b64999a60c9cc560d17b3836ca0c27cd4708e8e1bcf495"},
    {file = "setproctitle-1.2.3-cp310-cp310-manylinux_2_5_x86_64.manylinux1_x86_64.manylinux_2_17_x86_64.manylinux2014_x86_64.whl", hash = "sha256:d8e4da68d4d4ba46d4c5db6ae5eb61b11de9c520f25ae8334570f4d0018a8611"},
    {file = "setproctitle-1.2.3-cp310-cp310-musllinux_1_1_aarch64.whl", hash = "sha256:47f97f591ea2335b7d35f5e9ad7d806385338182dc6de5732d091e9c70ed1cc0"},
    {file = "setproctitle-1.2.3-cp310-cp310-musllinux_1_1_i686.whl", hash = "sha256:501c084cf3df7d848e91c97d4f8c44d799ba545858a79c6960326ce6f285b4e4"},
    {file = "setproctitle-1.2.3-cp310-cp310-musllinux_1_1_ppc64le.whl", hash = "sha256:a39b30d7400c0d50941fe19e1fe0b7d35676186fec4d9c010129ac91b883fd26"},
    {file = "setproctitle-1.2.3-cp310-cp310-musllinux_1_1_x86_64.whl", hash = "sha256:b213376fc779c0e1a4b60008f3fd03f74e9baa9665db37fa6646e98d31baa6d8"},
    {file = "setproctitle-1.2.3-cp310-cp310-win32.whl", hash = "sha256:e24fa9251cc22ddb88ef183070063fdca826c9636381f1c4fb9d2a1dccb7c2a4"},
    {file = "setproctitle-1.2.3-cp310-cp310-win_amd64.whl", hash = "sha256:3b1883ccdbee624386dc046cfbcd80c4e75e24c478f35627984a79892e088b88"},
    {file = "setproctitle-1.2.3-cp36-cp36m-macosx_10_9_x86_64.whl", hash = "sha256:f9cf1098205c23fbcaaaef798afaff714fa9ffadf24166f5e85e6d16b9ef82a1"},
    {file = "setproctitle-1.2.3-cp36-cp36m-manylinux_2_17_aarch64.manylinux2014_aarch64.whl", hash = "sha256:a546cd2dfaecb227d24122257b98b2e062762871888835c7b608f1c41c3a77ad"},
    {file = "setproctitle-1.2.3-cp36-cp36m-manylinux_2_17_ppc64le.manylinux2014_ppc64le.whl", hash = "sha256:e40c35564081983eab6a07f9eb5693867bc447b0edf9c61b69446223d6593814"},
    {file = "setproctitle-1.2.3-cp36-cp36m-manylinux_2_5_i686.manylinux1_i686.manylinux_2_17_i686.manylinux2014_i686.whl", hash = "sha256:2d083cae02e344e760bd21c28d591ac5f7ddbd6e1a0ecba62092ae724abd5c28"},
    {file = "setproctitle-1.2.3-cp36-cp36m-manylinux_2_5_x86_64.manylinux1_x86_64.manylinux_2_17_x86_64.manylinux2014_x86_64.whl", hash = "sha256:b2fa9f4b382a6cf88f2f345044d0916a92f37cac21355585bd14bc7ee91af187"},
    {file = "setproctitle-1.2.3-cp36-cp36m-musllinux_1_1_aarch64.whl", hash = "sha256:38855b06a124361dc73c198853dee3f2b775531c4f4b7472f0e3d441192b3d8a"},
    {file = "setproctitle-1.2.3-cp36-cp36m-musllinux_1_1_i686.whl", hash = "sha256:a81067bdc015fee1cc148c79b346f24fdad1224a8898b4239c7cbdee1add8a60"},
    {file = "setproctitle-1.2.3-cp36-cp36m-musllinux_1_1_ppc64le.whl", hash = "sha256:409a39f92e123be061626fdfd3e76625b04db103479bb4ba1c85b587db0b9498"},
    {file = "setproctitle-1.2.3-cp36-cp36m-musllinux_1_1_x86_64.whl", hash = "sha256:a993610383028f093112dce7f77b262e88fce9d70127535fcdc78953179857e8"},
    {file = "setproctitle-1.2.3-cp36-cp36m-win32.whl", hash = "sha256:4eed53c12146de5df959d84384ffc2774651cab406ee4854e12728cf0eee5297"},
    {file = "setproctitle-1.2.3-cp36-cp36m-win_amd64.whl", hash = "sha256:335750c9eb5b18326a138a09266862a52b4f474277c3e410b419bea9a1df8bee"},
    {file = "setproctitle-1.2.3-cp37-cp37m-macosx_10_9_x86_64.whl", hash = "sha256:7a72bbe53191fbe574c94c0f8b9451dce535b398b7c47ce2e26e21d55eaa1d7e"},
    {file = "setproctitle-1.2.3-cp37-cp37m-manylinux_2_17_aarch64.manylinux2014_aarch64.whl", hash = "sha256:5464e6812d050c986e6e9b97d54ab88c23dbe9d81151a2fa10b48bb5133a1e2c"},
    {file = "setproctitle-1.2.3-cp37-cp37m-manylinux_2_17_ppc64le.manylinux2014_ppc64le.whl", hash = "sha256:ec7c3a27460ae7811e868e5494e3d8aee5012912744c48fa2d80b5e614b1b972"},
    {file = "setproctitle-1.2.3-cp37-cp37m-manylinux_2_5_i686.manylinux1_i686.manylinux_2_17_i686.manylinux2014_i686.whl", hash = "sha256:01cef383afc7ea7a3b1696818c8712029bf2f1d64f5d4777dbaf0166becf2c00"},
    {file = "setproctitle-1.2.3-cp37-cp37m-manylinux_2_5_x86_64.manylinux1_x86_64.manylinux_2_17_x86_64.manylinux2014_x86_64.whl", hash = "sha256:54c7315e53b49ef2227d47a75c3d28c4c51ea9ee46a066460732c0d0f8e605a7"},
    {file = "setproctitle-1.2.3-cp37-cp37m-musllinux_1_1_aarch64.whl", hash = "sha256:0b444ed4051161a3b0a85dec2bb9b50922f37c75f5fb86f7784b235cf6754336"},
    {file = "setproctitle-1.2.3-cp37-cp37m-musllinux_1_1_i686.whl", hash = "sha256:be0b46beeb1c92450079a7f30a025d69b63fd6a5de040ebc478fd6e6bf3b63fc"},
    {file = "setproctitle-1.2.3-cp37-cp37m-musllinux_1_1_ppc64le.whl", hash = "sha256:60f7a2f5da36a3075dda7edbee2173be5b765b0460b8d401ee01a11f68dee1d2"},
    {file = "setproctitle-1.2.3-cp37-cp37m-musllinux_1_1_x86_64.whl", hash = "sha256:138bfa853e607f06d95b0f253e9152b32a00af3d0dbec96abf0871236a483932"},
    {file = "setproctitle-1.2.3-cp37-cp37m-win32.whl", hash = "sha256:e80fc59739a738b5c67afbbb9d1c238aa47b6d290c2ada872b15c819350ec5f8"},
    {file = "setproctitle-1.2.3-cp37-cp37m-win_amd64.whl", hash = "sha256:a912df3f065572cef211e9ed9f157a0dd2bd73d150281f18f00728afa1b1e5d2"},
    {file = "setproctitle-1.2.3-cp38-cp38-macosx_10_9_universal2.whl", hash = "sha256:d45dbe4171f8c27a515ecb4562f4cd9ef67d98474bea18e0c14dfbdc2b225050"},
    {file = "setproctitle-1.2.3-cp38-cp38-macosx_10_9_x86_64.whl", hash = "sha256:b9d905ac84dde5227de6516ec08639759f99684148bb88ba05f4cbdaebff5d69"},
    {file = "setproctitle-1.2.3-cp38-cp38-manylinux_2_17_aarch64.manylinux2014_aarch64.whl", hash = "sha256:f272b84d79bbe15af26ecf6f7c129bbe642f628866c9253659cdb519216f138f"},
    {file = "setproctitle-1.2.3-cp38-cp38-manylinux_2_17_ppc64le.manylinux2014_ppc64le.whl", hash = "sha256:fc586f002fd5dd8695718e22a83771fd9f744f081a2b8e614bf6b5f44135964a"},
    {file = "setproctitle-1.2.3-cp38-cp38-manylinux_2_5_i686.manylinux1_i686.manylinux_2_17_i686.manylinux2014_i686.whl", hash = "sha256:4051c3a3b07f8a4cca205cd45366a22f322da2f26491c0d6b313a10f8c77b734"},
    {file = "setproctitle-1.2.3-cp38-cp38-manylinux_2_5_x86_64.manylinux1_x86_64.manylinux_2_17_x86_64.manylinux2014_x86_64.whl", hash = "sha256:25538341e56f9e75e9759229ff674282dccb5b1ce79a974f968d36208d465674"},
    {file = "setproctitle-1.2.3-cp38-cp38-musllinux_1_1_aarch64.whl", hash = "sha256:fdb2231db176e0848b757fc5d9bed08bc8a498b5b9abb8b640f39e9720f309fc"},
    {file = "setproctitle-1.2.3-cp38-cp38-musllinux_1_1_i686.whl", hash = "sha256:0670f2130a7ca0e167d3d5a7c8e3c707340b8693d6af7416ff55c18ab2a0a43f"},
    {file = "setproctitle-1.2.3-cp38-cp38-musllinux_1_1_ppc64le.whl", hash = "sha256:9a92978030616f5e20617b7b832efee398df82072b7239c53db41c8026f5fe55"},
    {file = "setproctitle-1.2.3-cp38-cp38-musllinux_1_1_x86_64.whl", hash = "sha256:28e0df80d5069586a08a3cb463fb23503a37cbb805826ef93164bc4bfb5f35b9"},
    {file = "setproctitle-1.2.3-cp38-cp38-win32.whl", hash = "sha256:35b869e416a105c59133a48b569c6e808159485d916f55e80c7394a42667a386"},
    {file = "setproctitle-1.2.3-cp38-cp38-win_amd64.whl", hash = "sha256:f47f6704880869d8e8f52efac2f2f60f5ed4cb9662b98fc1c7e916eefe76e61d"},
    {file = "setproctitle-1.2.3-cp39-cp39-macosx_10_9_universal2.whl", hash = "sha256:ccb0b5334dbf248f7504d88b5e9e9a09a0da119eeafacd6f7247f7c055443522"},
    {file = "setproctitle-1.2.3-cp39-cp39-macosx_10_9_x86_64.whl", hash = "sha256:14641a4ec2f2110cf4afc666eaecc82ba67814e927e02647fa1f4cf74476e752"},
    {file = "setproctitle-1.2.3-cp39-cp39-manylinux_2_17_aarch64.manylinux2014_aarch64.whl", hash = "sha256:a4a3cb19346a0cd680617742f5e39fdd14596f6fd91d6c9038272663e37441b4"},
    {file = "setproctitle-1.2.3-cp39-cp39-manylinux_2_17_ppc64le.manylinux2014_ppc64le.whl", hash = "sha256:e2ac0ebd9c63c3d19f768966be2f771bf088bc7373c63ed6fcbb3444a30d0f62"},
    {file = "setproctitle-1.2.3-cp39-cp39-manylinux_2_5_i686.manylinux1_i686.manylinux_2_17_i686.manylinux2014_i686.whl", hash = "sha256:32a84cc309b9e595f06a55bec2fa335a23c307a55d2989864b60ecd71ea87897"},
    {file = "setproctitle-1.2.3-cp39-cp39-manylinux_2_5_x86_64.manylinux1_x86_64.manylinux_2_17_x86_64.manylinux2014_x86_64.whl", hash = "sha256:3f55493c987935fa540ef9ffb7ee7db03b4a18a9d5cc103681e2e6a6dfbd7054"},
    {file = "setproctitle-1.2.3-cp39-cp39-musllinux_1_1_aarch64.whl", hash = "sha256:f2a137984d3436f13e4bf7c8ca6f6f292df119c009c5e39556cabba4f4bfbf92"},
    {file = "setproctitle-1.2.3-cp39-cp39-musllinux_1_1_i686.whl", hash = "sha256:f06ff922254023eaabef6af6631f89e5f2f420cf0112865d57d7703f933d4e9f"},
    {file = "setproctitle-1.2.3-cp39-cp39-musllinux_1_1_ppc64le.whl", hash = "sha256:eb06c1086cf8c8cf12ce45a02450befcb408dfd646d0ccb47d388fd6e73c333a"},
    {file = "setproctitle-1.2.3-cp39-cp39-musllinux_1_1_x86_64.whl", hash = "sha256:2c8c245e08f6a296fdaa1b36894ec40e20464a4fc6458e6178c8d55a2f83457a"},
    {file = "setproctitle-1.2.3-cp39-cp39-win32.whl", hash = "sha256:21d6e064b8fee4e58eb00cdd8771c638de1bc30bb6c02d0208af9ca0a1c00898"},
    {file = "setproctitle-1.2.3-cp39-cp39-win_amd64.whl", hash = "sha256:efb3001fd9e71d3ae939d826bf436f0446fd30a6ac01e0ce08cd7eb55ee5ac57"},
    {file = "setproctitle-1.2.3-pp37-pypy37_pp73-macosx_10_9_x86_64.whl", hash = "sha256:3dbe87e76197f9a303451512088c18c96f09a6fc4f871a92e5bd695f46f94a26"},
    {file = "setproctitle-1.2.3-pp37-pypy37_pp73-manylinux_2_5_i686.manylinux1_i686.manylinux_2_17_i686.manylinux2014_i686.whl", hash = "sha256:0b207de9e4f4aa5265b36dd826a1f6ef6566b064a042033bd7447efb7e9a7664"},
    {file = "setproctitle-1.2.3-pp37-pypy37_pp73-manylinux_2_5_x86_64.manylinux1_x86_64.manylinux_2_17_x86_64.manylinux2014_x86_64.whl", hash = "sha256:48ac48a94040ef21be37366cbc8270fcba2ca103d6c64da6099d5a7b034f72d0"},
    {file = "setproctitle-1.2.3-pp37-pypy37_pp73-win_amd64.whl", hash = "sha256:9fb5d2e66f94eebc3d06cda9e71a3fffef24c5273971180a4b5628a37fae05a5"},
    {file = "setproctitle-1.2.3-pp38-pypy38_pp73-macosx_10_9_x86_64.whl", hash = "sha256:423f8a6d8116acf975ebf93d6b5c4a752f7d2039fa9aafe175a62de86e17016e"},
    {file = "setproctitle-1.2.3-pp38-pypy38_pp73-manylinux_2_5_i686.manylinux1_i686.manylinux_2_17_i686.manylinux2014_i686.whl", hash = "sha256:2c0be45535e934deab3aa72ed1a8487174af4ea12cec124478c68a312e1c8b13"},
    {file = "setproctitle-1.2.3-pp38-pypy38_pp73-manylinux_2_5_x86_64.manylinux1_x86_64.manylinux_2_17_x86_64.manylinux2014_x86_64.whl", hash = "sha256:65a9384cafdfed98f91416e93705ad08f049c298afcb9c515882beba23153bd0"},
    {file = "setproctitle-1.2.3-pp38-pypy38_pp73-win_amd64.whl", hash = "sha256:d312a170f539895c8093b5e68ba126aa131c9f0d00f6360410db27ec50bf7afa"},
    {file = "setproctitle-1.2.3-pp39-pypy39_pp73-macosx_10_9_x86_64.whl", hash = "sha256:c93a2272740e60cddf59d3e1d35dbb89fcc3676f5ca9618bb4e6ae9633fdf13c"},
    {file = "setproctitle-1.2.3-pp39-pypy39_pp73-manylinux_2_5_i686.manylinux1_i686.manylinux_2_17_i686.manylinux2014_i686.whl", hash = "sha256:76f59444a25fb42ca07f53a4474b1545d97a06f016e6c6b8246eee5b146820b5"},
    {file = "setproctitle-1.2.3-pp39-pypy39_pp73-manylinux_2_5_x86_64.manylinux1_x86_64.manylinux_2_17_x86_64.manylinux2014_x86_64.whl", hash = "sha256:06aab65e68163ead9d046b452dd9ad1fc6834ce6bde490f63fdce3be53e9cc73"},
    {file = "setproctitle-1.2.3-pp39-pypy39_pp73-win_amd64.whl", hash = "sha256:97accd117392b1e57e09888792750c403d7729b7e4b193005178b3736b325ea0"},
    {file = "setproctitle-1.2.3.tar.gz", hash = "sha256:ecf28b1c07a799d76f4326e508157b71aeda07b84b90368ea451c0710dbd32c0"},
]
shortuuid = [
    {file = "shortuuid-1.0.8-py3-none-any.whl", hash = "sha256:44a7a86bcf24dbaba2e626cf80c779926b7c3a0d31a3a013e0d3cd1077707d23"},
    {file = "shortuuid-1.0.8.tar.gz", hash = "sha256:9435e87e5a64f3b92f7110c81f989a3b7bdb9358e22d2359829167da476cfc23"},
]
six = [
    {file = "six-1.16.0-py2.py3-none-any.whl", hash = "sha256:8abb2f1d86890a2dfb989f9a77cfcfd3e47c2a354b01111771326f8aa26e0254"},
    {file = "six-1.16.0.tar.gz", hash = "sha256:1e61c37477a1626458e36f7b1d82aa5c9b094fa4802892072e49de9c60c4c926"},
]
smmap = [
    {file = "smmap-5.0.0-py3-none-any.whl", hash = "sha256:2aba19d6a040e78d8b09de5c57e96207b09ed71d8e55ce0959eeee6c8e190d94"},
    {file = "smmap-5.0.0.tar.gz", hash = "sha256:c840e62059cd3be204b0c9c9f74be2c09d5648eddd4580d9314c3ecde0b30936"},
]
sqlalchemy = [
    {file = "SQLAlchemy-1.4.36-cp27-cp27m-macosx_10_14_x86_64.whl", hash = "sha256:81e53bd383c2c33de9d578bfcc243f559bd3801a0e57f2bcc9a943c790662e0c"},
    {file = "SQLAlchemy-1.4.36-cp27-cp27m-manylinux_2_5_x86_64.manylinux1_x86_64.whl", hash = "sha256:6e1fe00ee85c768807f2a139b83469c1e52a9ffd58a6eb51aa7aeb524325ab18"},
    {file = "SQLAlchemy-1.4.36-cp27-cp27m-win32.whl", hash = "sha256:d57ac32f8dc731fddeb6f5d1358b4ca5456e72594e664769f0a9163f13df2a31"},
    {file = "SQLAlchemy-1.4.36-cp27-cp27m-win_amd64.whl", hash = "sha256:fca8322e04b2dde722fcb0558682740eebd3bd239bea7a0d0febbc190e99dc15"},
    {file = "SQLAlchemy-1.4.36-cp27-cp27mu-manylinux_2_5_x86_64.manylinux1_x86_64.whl", hash = "sha256:53d2d9ee93970c969bc4e3c78b1277d7129554642f6ffea039c282c7dc4577bc"},
    {file = "SQLAlchemy-1.4.36-cp310-cp310-macosx_10_15_x86_64.whl", hash = "sha256:f0394a3acfb8925db178f7728adb38c027ed7e303665b225906bfa8099dc1ce8"},
    {file = "SQLAlchemy-1.4.36-cp310-cp310-manylinux_2_17_aarch64.manylinux2014_aarch64.whl", hash = "sha256:09c606d8238feae2f360b8742ffbe67741937eb0a05b57f536948d198a3def96"},
    {file = "SQLAlchemy-1.4.36-cp310-cp310-manylinux_2_5_x86_64.manylinux1_x86_64.manylinux_2_12_x86_64.manylinux2010_x86_64.whl", hash = "sha256:8d07fe2de0325d06e7e73281e9a9b5e259fbd7cbfbe398a0433cbb0082ad8fa7"},
    {file = "SQLAlchemy-1.4.36-cp310-cp310-manylinux_2_5_x86_64.manylinux1_x86_64.manylinux_2_17_x86_64.manylinux2014_x86_64.whl", hash = "sha256:5041474dcab7973baa91ec1f3112049a9dd4652898d6a95a6a895ff5c58beb6b"},
    {file = "SQLAlchemy-1.4.36-cp310-cp310-win32.whl", hash = "sha256:be094460930087e50fd08297db9d7aadaed8408ad896baf758e9190c335632da"},
    {file = "SQLAlchemy-1.4.36-cp310-cp310-win_amd64.whl", hash = "sha256:64d796e9af522162f7f2bf7a3c5531a0a550764c426782797bbeed809d0646c5"},
    {file = "SQLAlchemy-1.4.36-cp36-cp36m-macosx_10_14_x86_64.whl", hash = "sha256:a0ae3aa2e86a4613f2d4c49eb7da23da536e6ce80b2bfd60bbb2f55fc02b0b32"},
    {file = "SQLAlchemy-1.4.36-cp36-cp36m-manylinux_2_17_aarch64.manylinux2014_aarch64.whl", hash = "sha256:5d50cb71c1dbed70646d521a0975fb0f92b7c3f84c61fa59e07be23a1aaeecfc"},
    {file = "SQLAlchemy-1.4.36-cp36-cp36m-manylinux_2_5_x86_64.manylinux1_x86_64.manylinux_2_12_x86_64.manylinux2010_x86_64.whl", hash = "sha256:16abf35af37a3d5af92725fc9ec507dd9e9183d261c2069b6606d60981ed1c6e"},
    {file = "SQLAlchemy-1.4.36-cp36-cp36m-manylinux_2_5_x86_64.manylinux1_x86_64.manylinux_2_17_x86_64.manylinux2014_x86_64.whl", hash = "sha256:5864a83bd345871ad9699ce466388f836db7572003d67d9392a71998092210e3"},
    {file = "SQLAlchemy-1.4.36-cp36-cp36m-win32.whl", hash = "sha256:fbf8c09fe9728168f8cc1b40c239eab10baf9c422c18be7f53213d70434dea43"},
    {file = "SQLAlchemy-1.4.36-cp36-cp36m-win_amd64.whl", hash = "sha256:6e859fa96605027bd50d8e966db1c4e1b03e7b3267abbc4b89ae658c99393c58"},
    {file = "SQLAlchemy-1.4.36-cp37-cp37m-macosx_10_14_x86_64.whl", hash = "sha256:166a3887ec355f7d2f12738f7fa25dc8ac541867147a255f790f2f41f614cb44"},
    {file = "SQLAlchemy-1.4.36-cp37-cp37m-manylinux_2_17_aarch64.manylinux2014_aarch64.whl", hash = "sha256:2e885548da361aa3f8a9433db4cfb335b2107e533bf314359ae3952821d84b3e"},
    {file = "SQLAlchemy-1.4.36-cp37-cp37m-manylinux_2_5_x86_64.manylinux1_x86_64.manylinux_2_12_x86_64.manylinux2010_x86_64.whl", hash = "sha256:5c90ef955d429966d84326d772eb34333178737ebb669845f1d529eb00c75e72"},
    {file = "SQLAlchemy-1.4.36-cp37-cp37m-manylinux_2_5_x86_64.manylinux1_x86_64.manylinux_2_17_x86_64.manylinux2014_x86_64.whl", hash = "sha256:7a052bd9f53004f8993c624c452dfad8ec600f572dd0ed0445fbe64b22f5570e"},
    {file = "SQLAlchemy-1.4.36-cp37-cp37m-win32.whl", hash = "sha256:dce3468bf1fc12374a1a732c9efd146ce034f91bb0482b602a9311cb6166a920"},
    {file = "SQLAlchemy-1.4.36-cp37-cp37m-win_amd64.whl", hash = "sha256:6cb4c4f57a20710cea277edf720d249d514e587f796b75785ad2c25e1c0fed26"},
    {file = "SQLAlchemy-1.4.36-cp38-cp38-macosx_10_14_x86_64.whl", hash = "sha256:e74ce103b81c375c3853b436297952ef8d7863d801dcffb6728d01544e5191b5"},
    {file = "SQLAlchemy-1.4.36-cp38-cp38-manylinux_2_17_aarch64.manylinux2014_aarch64.whl", hash = "sha256:8b20c4178ead9bc398be479428568ff31b6c296eb22e75776273781a6551973f"},
    {file = "SQLAlchemy-1.4.36-cp38-cp38-manylinux_2_5_x86_64.manylinux1_x86_64.manylinux_2_12_x86_64.manylinux2010_x86_64.whl", hash = "sha256:af2587ae11400157753115612d6c6ad255143efba791406ad8a0cbcccf2edcb3"},
    {file = "SQLAlchemy-1.4.36-cp38-cp38-manylinux_2_5_x86_64.manylinux1_x86_64.manylinux_2_17_x86_64.manylinux2014_x86_64.whl", hash = "sha256:83cf3077712be9f65c9aaa0b5bc47bc1a44789fd45053e2e3ecd59ff17c63fe9"},
    {file = "SQLAlchemy-1.4.36-cp38-cp38-win32.whl", hash = "sha256:ce20f5da141f8af26c123ebaa1b7771835ca6c161225ce728962a79054f528c3"},
    {file = "SQLAlchemy-1.4.36-cp38-cp38-win_amd64.whl", hash = "sha256:316c7e5304dda3e3ad711569ac5d02698bbc71299b168ac56a7076b86259f7ea"},
    {file = "SQLAlchemy-1.4.36-cp39-cp39-macosx_10_15_x86_64.whl", hash = "sha256:f522214f6749bc073262529c056f7dfd660f3b5ec4180c5354d985eb7219801e"},
    {file = "SQLAlchemy-1.4.36-cp39-cp39-manylinux_2_17_aarch64.manylinux2014_aarch64.whl", hash = "sha256:2ecac4db8c1aa4a269f5829df7e706639a24b780d2ac46b3e485cbbd27ec0028"},
    {file = "SQLAlchemy-1.4.36-cp39-cp39-manylinux_2_5_x86_64.manylinux1_x86_64.manylinux_2_12_x86_64.manylinux2010_x86_64.whl", hash = "sha256:b3db741beaa983d4cbf9087558620e7787106319f7e63a066990a70657dd6b35"},
    {file = "SQLAlchemy-1.4.36-cp39-cp39-manylinux_2_5_x86_64.manylinux1_x86_64.manylinux_2_17_x86_64.manylinux2014_x86_64.whl", hash = "sha256:2ec89bf98cc6a0f5d1e28e3ad28e9be6f3b4bdbd521a4053c7ae8d5e1289a8a1"},
    {file = "SQLAlchemy-1.4.36-cp39-cp39-win32.whl", hash = "sha256:e12532c4d3f614678623da5d852f038ace1f01869b89f003ed6fe8c793f0c6a3"},
    {file = "SQLAlchemy-1.4.36-cp39-cp39-win_amd64.whl", hash = "sha256:cb441ca461bf97d00877b607f132772644b623518b39ced54da433215adce691"},
    {file = "SQLAlchemy-1.4.36.tar.gz", hash = "sha256:64678ac321d64a45901ef2e24725ec5e783f1f4a588305e196431447e7ace243"},
]
stack-data = [
    {file = "stack_data-0.2.0-py3-none-any.whl", hash = "sha256:999762f9c3132308789affa03e9271bbbe947bf78311851f4d485d8402ed858e"},
    {file = "stack_data-0.2.0.tar.gz", hash = "sha256:45692d41bd633a9503a5195552df22b583caf16f0b27c4e58c98d88c8b648e12"},
]
stevedore = [
    {file = "stevedore-3.5.0-py3-none-any.whl", hash = "sha256:a547de73308fd7e90075bb4d301405bebf705292fa90a90fc3bcf9133f58616c"},
    {file = "stevedore-3.5.0.tar.gz", hash = "sha256:f40253887d8712eaa2bb0ea3830374416736dc8ec0e22f5a65092c1174c44335"},
]
tensorboard = [
    {file = "tensorboard-2.9.0-py3-none-any.whl", hash = "sha256:bd78211076dca5efa27260afacfaa96cd05c7db12a6c09cc76a1d6b2987ca621"},
]
tensorboard-data-server = [
    {file = "tensorboard_data_server-0.6.1-py3-none-any.whl", hash = "sha256:809fe9887682d35c1f7d1f54f0f40f98bb1f771b14265b453ca051e2ce58fca7"},
    {file = "tensorboard_data_server-0.6.1-py3-none-macosx_10_9_x86_64.whl", hash = "sha256:fa8cef9be4fcae2f2363c88176638baf2da19c5ec90addb49b1cde05c95c88ee"},
    {file = "tensorboard_data_server-0.6.1-py3-none-manylinux2010_x86_64.whl", hash = "sha256:d8237580755e58eff68d1f3abefb5b1e39ae5c8b127cc40920f9c4fb33f4b98a"},
]
tensorboard-plugin-wit = [
    {file = "tensorboard_plugin_wit-1.8.1-py3-none-any.whl", hash = "sha256:ff26bdd583d155aa951ee3b152b3d0cffae8005dc697f72b44a8e8c2a77a8cbe"},
]
toml = [
    {file = "toml-0.10.2-py2.py3-none-any.whl", hash = "sha256:806143ae5bfb6a3c6e736a764057db0e6a0e05e338b5630894a5f779cabb4f9b"},
    {file = "toml-0.10.2.tar.gz", hash = "sha256:b3bda1d108d5dd99f4a20d24d9c348e91c4db7ab1b749200bded2f839ccbe68f"},
]
tomli = [
    {file = "tomli-2.0.1-py3-none-any.whl", hash = "sha256:939de3e7a6161af0c887ef91b7d41a53e7c5a1ca976325f429cb46ea9bc30ecc"},
    {file = "tomli-2.0.1.tar.gz", hash = "sha256:de526c12914f0c550d15924c62d72abc48d6fe7364aa87328337a31007fe8a4f"},
]
tqdm = [
    {file = "tqdm-4.64.0-py2.py3-none-any.whl", hash = "sha256:74a2cdefe14d11442cedf3ba4e21a3b84ff9a2dbdc6cfae2c34addb2a14a5ea6"},
    {file = "tqdm-4.64.0.tar.gz", hash = "sha256:40be55d30e200777a307a7585aee69e4eabb46b4ec6a4b4a5f2d9f11e7d5408d"},
]
traitlets = [
    {file = "traitlets-5.1.1-py3-none-any.whl", hash = "sha256:2d313cc50a42cd6c277e7d7dc8d4d7fedd06a2c215f78766ae7b1a66277e0033"},
    {file = "traitlets-5.1.1.tar.gz", hash = "sha256:059f456c5a7c1c82b98c2e8c799f39c9b8128f6d0d46941ee118daace9eb70c7"},
]
types-requests = [
<<<<<<< HEAD
    {file = "types-requests-2.27.24.tar.gz", hash = "sha256:e1cde99e92d5fb7afa0ee53924b211f4c47639516434d86dc84d53ec84fcfa8a"},
    {file = "types_requests-2.27.24-py3-none-any.whl", hash = "sha256:5501ec6bcc164c54a6598e7ee6581827ea0ac0472e9d33b9456d202892f8d94c"},
=======
    {file = "types-requests-2.27.25.tar.gz", hash = "sha256:805ae7e38fd9d157153066dc4381cf585fd34dfa212f2fc1fece248c05aac571"},
    {file = "types_requests-2.27.25-py3-none-any.whl", hash = "sha256:2444905c89731dbcb6bbcd6d873a04252445df7623917c640e463b2b28d2a708"},
>>>>>>> ece2f2ba
]
types-urllib3 = [
    {file = "types-urllib3-1.26.14.tar.gz", hash = "sha256:2a2578e4b36341ccd240b00fccda9826988ff0589a44ba4a664bbd69ef348d27"},
    {file = "types_urllib3-1.26.14-py3-none-any.whl", hash = "sha256:5d2388aa76395b1e3999ff789ea5b3283677dad8e9bcf3d9117ba19271fd35d9"},
]
typing-extensions = [
    {file = "typing_extensions-4.2.0-py3-none-any.whl", hash = "sha256:6657594ee297170d19f67d55c05852a874e7eb634f4f753dbd667855e07c1708"},
    {file = "typing_extensions-4.2.0.tar.gz", hash = "sha256:f1c24655a0da0d1b67f07e17a5e6b2a105894e6824b92096378bb3668ef02376"},
]
urllib3 = [
    {file = "urllib3-1.26.9-py2.py3-none-any.whl", hash = "sha256:44ece4d53fb1706f667c9bd1c648f5469a2ec925fcf3a776667042d645472c14"},
    {file = "urllib3-1.26.9.tar.gz", hash = "sha256:aabaf16477806a5e1dd19aa41f8c2b7950dd3c746362d7e3223dbe6de6ac448e"},
]
virtualenv = [
    {file = "virtualenv-20.14.1-py2.py3-none-any.whl", hash = "sha256:e617f16e25b42eb4f6e74096b9c9e37713cf10bf30168fb4a739f3fa8f898a3a"},
    {file = "virtualenv-20.14.1.tar.gz", hash = "sha256:ef589a79795589aada0c1c5b319486797c03b67ac3984c48c669c0e4f50df3a5"},
]
wandb = [
<<<<<<< HEAD
    {file = "wandb-0.12.15-py2.py3-none-any.whl", hash = "sha256:45f8e80894d3351d4bdc722f5614bce7c00f45b8be341d8577323f6ccf580078"},
    {file = "wandb-0.12.15.tar.gz", hash = "sha256:c601b80a7792902e2566fba3fcc0ff60b8d8de1fad984ebeadac07ed908696f1"},
=======
    {file = "wandb-0.12.16-py2.py3-none-any.whl", hash = "sha256:ed7782dadfb5bc457998eccd995f88ae564cdf2a36b12024e4a5d9a47b1b84e8"},
    {file = "wandb-0.12.16.tar.gz", hash = "sha256:a738b5eb61081fa96fc2e16ffaf6dbde67b78f973ff45bda61ed93659ca09912"},
>>>>>>> ece2f2ba
]
wcwidth = [
    {file = "wcwidth-0.2.5-py2.py3-none-any.whl", hash = "sha256:beb4802a9cebb9144e99086eff703a642a13d6a0052920003a230f3294bbe784"},
    {file = "wcwidth-0.2.5.tar.gz", hash = "sha256:c4d647b99872929fdb7bdcaa4fbe7f01413ed3d98077df798530e5b04f116c83"},
]
web-pdb = [
    {file = "web-pdb-1.5.7.tar.gz", hash = "sha256:a13cd43ad13f53bc78d213819a097cc023a3a7069b4f841c252fa4b430d925e4"},
    {file = "web_pdb-1.5.7-py2.py3-none-any.whl", hash = "sha256:c3f785bf39b7d94afafcffc15ee99005661251cfd7d582ded0dc743c58e2ed78"},
]
werkzeug = [
    {file = "Werkzeug-2.1.2-py3-none-any.whl", hash = "sha256:72a4b735692dd3135217911cbeaa1be5fa3f62bffb8745c5215420a03dc55255"},
    {file = "Werkzeug-2.1.2.tar.gz", hash = "sha256:1ce08e8093ed67d638d63879fd1ba3735817f7a80de3674d293f5984f25fb6e6"},
]
zipp = [
    {file = "zipp-3.8.0-py3-none-any.whl", hash = "sha256:c4f6e5bbf48e74f7a38e7cc5b0480ff42b0ae5178957d564d18932525d5cf099"},
    {file = "zipp-3.8.0.tar.gz", hash = "sha256:56bf8aadb83c24db6c4b577e13de374ccfb67da2078beba1d037c17980bf43ad"},
]<|MERGE_RESOLUTION|>--- conflicted
+++ resolved
@@ -346,15 +346,10 @@
 
 [package.dependencies]
 enn_ppo = {path = "../enn_ppo", develop = true}
-<<<<<<< HEAD
 griddly = "1.3.5"
-hyperstate = "^0.3.8"
+hyperstate = "^0.3.9"
 numba = "^0.55.1"
 opensimplex = "^0.4.2"
-=======
-griddly = "1.3.0"
-hyperstate = "^0.3.9"
->>>>>>> ece2f2ba
 orjson = "^3.6.5"
 procgen = "^0.10.7"
 requests = "^2.27.1"
@@ -617,11 +612,7 @@
 
 [[package]]
 name = "imageio"
-<<<<<<< HEAD
-version = "2.18.0"
-=======
-version = "2.19.0"
->>>>>>> ece2f2ba
+version = "2.16.2"
 description = "Library for reading and writing a wide range of image, video, scientific, and volumetric data formats."
 category = "main"
 optional = false
@@ -632,30 +623,15 @@
 pillow = ">=8.3.2"
 
 [package.extras]
-<<<<<<< HEAD
-all-plugins = ["astropy", "av", "imageio-ffmpeg", "psutil", "tifffile"]
-=======
-all-plugins = ["astropy", "av", "imageio-ffmpeg", "opencv-python", "psutil", "tifffile"]
->>>>>>> ece2f2ba
-all-plugins-pypy = ["av", "imageio-ffmpeg", "psutil", "tifffile"]
 build = ["wheel"]
 dev = ["invoke", "pytest", "pytest-cov", "fsspec", "black", "flake8"]
 docs = ["sphinx", "numpydoc", "pydata-sphinx-theme"]
 ffmpeg = ["imageio-ffmpeg", "psutil"]
 fits = ["astropy"]
-<<<<<<< HEAD
-full = ["astropy", "av", "black", "flake8", "fsspec", "gdal", "imageio-ffmpeg", "invoke", "itk", "numpydoc", "psutil", "pydata-sphinx-theme", "pytest", "pytest-cov", "sphinx", "tifffile", "wheel"]
+full = ["astropy", "black", "flake8", "fsspec", "gdal", "imageio-ffmpeg", "invoke", "itk", "numpydoc", "psutil", "pydata-sphinx-theme", "pytest", "pytest-cov", "sphinx", "tifffile", "wheel"]
 gdal = ["gdal"]
 itk = ["itk"]
 linting = ["black", "flake8"]
-=======
-full = ["astropy", "av", "black", "flake8", "fsspec", "gdal", "imageio-ffmpeg", "invoke", "itk", "numpydoc", "opencv-python", "psutil", "pydata-sphinx-theme", "pytest", "pytest-cov", "sphinx", "tifffile", "wheel"]
-gdal = ["gdal"]
-itk = ["itk"]
-linting = ["black", "flake8"]
-opencv = ["opencv-python"]
->>>>>>> ece2f2ba
-pyav = ["av"]
 test = ["invoke", "pytest", "pytest-cov", "fsspec"]
 tifffile = ["tifffile"]
 
@@ -1649,11 +1625,7 @@
 
 [[package]]
 name = "types-requests"
-<<<<<<< HEAD
-version = "2.27.24"
-=======
-version = "2.27.25"
->>>>>>> ece2f2ba
+version = "2.27.19"
 description = "Typing stubs for requests"
 category = "main"
 optional = false
@@ -1711,11 +1683,7 @@
 
 [[package]]
 name = "wandb"
-<<<<<<< HEAD
-version = "0.12.15"
-=======
-version = "0.12.16"
->>>>>>> ece2f2ba
+version = "0.12.14"
 description = "A CLI and library for interacting with the Weights and Biases API."
 category = "main"
 optional = false
@@ -2198,13 +2166,8 @@
     {file = "idna-3.3.tar.gz", hash = "sha256:9d643ff0a55b762d5cdb124b8eaa99c66322e2157b69160bc32796e824360e6d"},
 ]
 imageio = [
-<<<<<<< HEAD
-    {file = "imageio-2.18.0-py3-none-any.whl", hash = "sha256:a922cb37011d69702edbb4f68b0475d8f7242337e7995a42b7c32ec9931ddd46"},
-    {file = "imageio-2.18.0.tar.gz", hash = "sha256:090898c48532631ab11c74ae743e64c24dabda45c16db46f7e3bec9e2d8f422f"},
-=======
-    {file = "imageio-2.19.0-py3-none-any.whl", hash = "sha256:7e803cd50a6b271e96e18f14767f8c2e01f27b84f93768cf9f08ad5277e9d030"},
-    {file = "imageio-2.19.0.tar.gz", hash = "sha256:cd8c946ecdf71f2fc74419b2e3c97a46104e91c2d2c4288d3217eae366778638"},
->>>>>>> ece2f2ba
+    {file = "imageio-2.16.2-py3-none-any.whl", hash = "sha256:4757b5bc41158feb89529721bc14b738c3a0e17284dbdfc3f09ac4ad9dc00a08"},
+    {file = "imageio-2.16.2.tar.gz", hash = "sha256:8fea761d51a53c150cabd82ed36011252c17580c752216b8222f078630dfb9ba"},
 ]
 imageio-ffmpeg = [
     {file = "imageio-ffmpeg-0.3.0.tar.gz", hash = "sha256:28500544acdebc195159d53a4670b76d596f368b218317bad5d3cbf43b00d6c2"},
@@ -3084,13 +3047,8 @@
     {file = "traitlets-5.1.1.tar.gz", hash = "sha256:059f456c5a7c1c82b98c2e8c799f39c9b8128f6d0d46941ee118daace9eb70c7"},
 ]
 types-requests = [
-<<<<<<< HEAD
-    {file = "types-requests-2.27.24.tar.gz", hash = "sha256:e1cde99e92d5fb7afa0ee53924b211f4c47639516434d86dc84d53ec84fcfa8a"},
-    {file = "types_requests-2.27.24-py3-none-any.whl", hash = "sha256:5501ec6bcc164c54a6598e7ee6581827ea0ac0472e9d33b9456d202892f8d94c"},
-=======
-    {file = "types-requests-2.27.25.tar.gz", hash = "sha256:805ae7e38fd9d157153066dc4381cf585fd34dfa212f2fc1fece248c05aac571"},
-    {file = "types_requests-2.27.25-py3-none-any.whl", hash = "sha256:2444905c89731dbcb6bbcd6d873a04252445df7623917c640e463b2b28d2a708"},
->>>>>>> ece2f2ba
+    {file = "types-requests-2.27.19.tar.gz", hash = "sha256:795e378117088d1e4bf41a2c01a153b73d6ea40aa9d7c0ac753abde84c0d3a8f"},
+    {file = "types_requests-2.27.19-py3-none-any.whl", hash = "sha256:c6c5384677d98f212516de50c4b2c38ef659b93008fbc5bb4b81726138bc8485"},
 ]
 types-urllib3 = [
     {file = "types-urllib3-1.26.14.tar.gz", hash = "sha256:2a2578e4b36341ccd240b00fccda9826988ff0589a44ba4a664bbd69ef348d27"},
@@ -3109,13 +3067,8 @@
     {file = "virtualenv-20.14.1.tar.gz", hash = "sha256:ef589a79795589aada0c1c5b319486797c03b67ac3984c48c669c0e4f50df3a5"},
 ]
 wandb = [
-<<<<<<< HEAD
-    {file = "wandb-0.12.15-py2.py3-none-any.whl", hash = "sha256:45f8e80894d3351d4bdc722f5614bce7c00f45b8be341d8577323f6ccf580078"},
-    {file = "wandb-0.12.15.tar.gz", hash = "sha256:c601b80a7792902e2566fba3fcc0ff60b8d8de1fad984ebeadac07ed908696f1"},
-=======
-    {file = "wandb-0.12.16-py2.py3-none-any.whl", hash = "sha256:ed7782dadfb5bc457998eccd995f88ae564cdf2a36b12024e4a5d9a47b1b84e8"},
-    {file = "wandb-0.12.16.tar.gz", hash = "sha256:a738b5eb61081fa96fc2e16ffaf6dbde67b78f973ff45bda61ed93659ca09912"},
->>>>>>> ece2f2ba
+    {file = "wandb-0.12.14-py2.py3-none-any.whl", hash = "sha256:2bc25af123d98279acd2cdecf1c2911b1d0f456393fc3eebb0e5c199607c7f9a"},
+    {file = "wandb-0.12.14.tar.gz", hash = "sha256:15a6da8739ed098841dff3074dc8edcb818e118e7ded1649c183d158e212fe2d"},
 ]
 wcwidth = [
     {file = "wcwidth-0.2.5-py2.py3-none-any.whl", hash = "sha256:beb4802a9cebb9144e99086eff703a642a13d6a0052920003a230f3294bbe784"},
