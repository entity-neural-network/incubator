--- conflicted
+++ resolved
@@ -85,24 +85,6 @@
                 index_offsets[entity] = index_offset
                 index_offset += batch.size(0)
         x = torch.cat(entity_embeds)
-<<<<<<< HEAD
-        index_map = []
-        batch_index = []
-        lengths = []
-        for i in range(next(iter(entities.values())).size0()):
-            lengths.append(0)
-            for entity in self.obs_space.entities.keys():
-                if entity in entities:
-                    count = entities[entity].size1(i)
-                    index_map.append(
-                        torch.arange(
-                            index_offsets[entity], index_offsets[entity] + count
-                        )
-                    )
-                    batch_index.append(torch.full((count,), i, dtype=torch.int64))
-                    index_offsets[entity] += count
-                    lengths[-1] += count
-=======
         with tracer.span("ragged_metadata"):
             lengths = sum([entity.size1() for entity in entities.values()])
             batch_index = np.concatenate(
@@ -118,7 +100,6 @@
                 .as_array()
                 .flatten()
             )
->>>>>>> 4a41cc36
         x = self.backbone(x)
 
         return (
